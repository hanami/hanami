--- conflicted
+++ resolved
@@ -1,29 +1,6 @@
-<<<<<<< HEAD
-source 'https://rubygems.org'
-gemspec
-
-unless ENV['CI']
-  gem 'byebug', require: false, platforms: :mri
-  gem 'yard',   require: false
-end
-
-gem 'i18n'
-
-gem 'hanami-utils',       '~> 1.3', require: false, git: 'https://github.com/hanami/utils.git',       branch: '1.3.x'
-gem 'hanami-validations', '~> 1.3', require: false, git: 'https://github.com/hanami/validations.git', branch: '1.3.x'
-gem 'hanami-router',      '~> 1.3', require: false, git: 'https://github.com/hanami/router.git',      branch: '1.3.x'
-gem 'hanami-controller',  '~> 1.3', require: false, git: 'https://github.com/hanami/controller.git',  branch: '1.3.x'
-gem 'hanami-view',        '~> 1.3', require: false, git: 'https://github.com/hanami/view.git',        branch: '1.3.x'
-gem 'hanami-model',       '~> 1.3', require: false, git: 'https://github.com/hanami/model.git',       branch: '1.3.x'
-gem 'hanami-helpers',     '~> 1.3', require: false, git: 'https://github.com/hanami/helpers.git',     branch: '1.3.x'
-gem 'hanami-mailer',      '~> 1.3', require: false, git: 'https://github.com/hanami/mailer.git',      branch: '1.3.x'
-gem 'hanami-assets',      '~> 1.3', require: false, git: 'https://github.com/hanami/assets.git',      branch: '1.3.x'
-=======
 # frozen_string_literal: true
->>>>>>> 186cc7e4
 
 source "https://rubygems.org"
-
 gemspec
 
 unless ENV["CI"]
@@ -39,14 +16,9 @@
 
 gem "hanami-devtools", require: false, git: "https://github.com/hanami/devtools.git", branch: "main"
 
-<<<<<<< HEAD
-gem 'hanami-devtools', require: false, git: 'https://github.com/hanami/devtools.git', branch: '1.3.x'
-gem 'hanami-webconsole', require: false, git: 'https://github.com/hanami/webconsole.git', branch: '1.0.x'
-=======
 gem "dry-files", git: "https://github.com/dry-rb/dry-files.git", branch: "master"
 gem "dry-configurable", git: "https://github.com/dry-rb/dry-configurable.git", branch: "master"
 gem "dry-system", git: "https://github.com/dry-rb/dry-system.git", branch: "master"
->>>>>>> 186cc7e4
 
 group :test do
   gem "dotenv"
