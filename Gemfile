source 'https://rubygems.org'
gemspec

if !ENV['TRAVIS']
  gem 'byebug', require: false, platforms: :mri if RUBY_VERSION >= '2.1.0'
  gem 'yard',   require: false
end

<<<<<<< HEAD
gem 'lotus-utils',       '~> 0.3', require: false, github: 'lotus/utils',       branch: '0.3.x'
gem 'lotus-validations', '~> 0.2', require: false, github: 'lotus/validations', branch: '0.2.x'
gem 'lotus-router',      '~> 0.2', require: false, github: 'lotus/router',      branch: '0.2.x'
gem 'lotus-controller',  '~> 0.3', require: false, github: 'lotus/controller',  branch: 'master'
gem 'lotus-view',        '~> 0.3', require: false, github: 'lotus/view',        branch: '0.3.x'
gem 'lotus-model',       '~> 0.2', require: false, github: 'joneslee85/model',  branch: 'model-migration'
=======
gem 'lotus-utils',       '~> 0.4', require: false, github: 'lotus/utils',       branch: '0.4.x'
gem 'lotus-validations', '~> 0.3', require: false, github: 'lotus/validations', branch: '0.3.x'
gem 'lotus-router',      '~> 0.3', require: false, github: 'lotus/router',      branch: '0.3.x'
gem 'lotus-controller',  '~> 0.4', require: false, github: 'lotus/controller',  branch: '0.4.x'
gem 'lotus-view',        '~> 0.4', require: false, github: 'lotus/view',        branch: '0.4.x'
gem 'lotus-model',       '~> 0.3', require: false, github: 'lotus/model',       branch: '0.3.x'
gem 'lotus-helpers',     '~> 0.1', require: false, github: 'lotus/helpers',     branch: '0.1.x'
>>>>>>> 93b1fae9

platforms :ruby do
  gem 'sqlite3'
end

platforms :jruby do
  gem 'jdbc-sqlite3'
end

gem 'simplecov', require: false
gem 'coveralls', require: false<|MERGE_RESOLUTION|>--- conflicted
+++ resolved
@@ -6,14 +6,6 @@
   gem 'yard',   require: false
 end
 
-<<<<<<< HEAD
-gem 'lotus-utils',       '~> 0.3', require: false, github: 'lotus/utils',       branch: '0.3.x'
-gem 'lotus-validations', '~> 0.2', require: false, github: 'lotus/validations', branch: '0.2.x'
-gem 'lotus-router',      '~> 0.2', require: false, github: 'lotus/router',      branch: '0.2.x'
-gem 'lotus-controller',  '~> 0.3', require: false, github: 'lotus/controller',  branch: 'master'
-gem 'lotus-view',        '~> 0.3', require: false, github: 'lotus/view',        branch: '0.3.x'
-gem 'lotus-model',       '~> 0.2', require: false, github: 'joneslee85/model',  branch: 'model-migration'
-=======
 gem 'lotus-utils',       '~> 0.4', require: false, github: 'lotus/utils',       branch: '0.4.x'
 gem 'lotus-validations', '~> 0.3', require: false, github: 'lotus/validations', branch: '0.3.x'
 gem 'lotus-router',      '~> 0.3', require: false, github: 'lotus/router',      branch: '0.3.x'
@@ -21,7 +13,8 @@
 gem 'lotus-view',        '~> 0.4', require: false, github: 'lotus/view',        branch: '0.4.x'
 gem 'lotus-model',       '~> 0.3', require: false, github: 'lotus/model',       branch: '0.3.x'
 gem 'lotus-helpers',     '~> 0.1', require: false, github: 'lotus/helpers',     branch: '0.1.x'
->>>>>>> 93b1fae9
+
+gem 'lotus-model',       '~> 0.2', require: false, github: 'joneslee85/model',  branch: 'model-migration'
 
 platforms :ruby do
   gem 'sqlite3'
