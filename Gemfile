# frozen_string_literal: true

source "https://rubygems.org"
gemspec

unless ENV["CI"]
  gem "byebug", require: false, platforms: :mri
  gem "yard",   require: false
end

gem "hanami-utils", "~> 2.0.alpha", require: false, git: "https://github.com/hanami/utils.git", branch: "main"
gem "hanami-router", "~> 2.0.alpha", require: false, git: "https://github.com/hanami/router.git", branch: "main"
gem "hanami-controller", "~> 2.0.alpha", require: false, git: "https://github.com/hanami/controller.git", branch: "main"
gem "hanami-cli", "~> 2.0.alpha", require: false, git: "https://github.com/hanami/cli.git", branch: "main"
gem "hanami-view", "~> 2.0.alpha", git: "https://github.com/hanami/view.git", branch: "main"

gem "hanami-devtools", require: false, git: "https://github.com/hanami/devtools.git", branch: "main"

<<<<<<< HEAD
gem "dry-files", "~> 0.1", require: false, git: "https://github.com/dry-rb/dry-files.git", branch: "main"
=======
gem "dry-files", git: "https://github.com/dry-rb/dry-files.git", branch: "main"
>>>>>>> 3d297cfa

group :test do
  gem "dotenv"
  gem "dry-types"
  gem "saharspec"
  gem "slim"
end<|MERGE_RESOLUTION|>--- conflicted
+++ resolved
@@ -16,11 +16,7 @@
 
 gem "hanami-devtools", require: false, git: "https://github.com/hanami/devtools.git", branch: "main"
 
-<<<<<<< HEAD
-gem "dry-files", "~> 0.1", require: false, git: "https://github.com/dry-rb/dry-files.git", branch: "main"
-=======
 gem "dry-files", git: "https://github.com/dry-rb/dry-files.git", branch: "main"
->>>>>>> 3d297cfa
 
 group :test do
   gem "dotenv"
