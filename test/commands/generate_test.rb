--- conflicted
+++ resolved
@@ -36,352 +36,6 @@
     chdir_to_root
   end
 
-<<<<<<< HEAD
-=======
-  describe 'action' do
-    let(:target)      { :action }
-    let(:target_name) { 'dashboard#index' }
-
-    describe 'with valid arguments' do
-      before do
-        capture_io { command.start }
-      end
-
-      describe 'apps/web/config/routes.rb' do
-        it 'generates it' do
-          content = @root.join('apps/web/config/routes.rb').read
-          content.must_match %(get '/dashboard', to: 'dashboard#index')
-        end
-      end
-
-      describe 'apps/web/controllers/dashboard/index.rb' do
-        it 'generates it' do
-          content = @root.join('apps/web/controllers/dashboard/index.rb').read
-          content.must_match %(module Web::Controllers::Dashboard)
-          content.must_match %(  class Index)
-          content.must_match %(    include Web::Action)
-          content.must_match %(    def call(params))
-          content.wont_match %(      self.body = 'OK')
-        end
-      end
-
-      describe 'spec/web/controllers/dashboard/index_spec.rb' do
-        describe 'minitest (default)' do
-          it 'generates it' do
-            content = @root.join('spec/web/controllers/dashboard/index_spec.rb').read
-            content.must_match %(require 'spec_helper')
-            content.must_match %(require_relative '../../../../apps/web/controllers/dashboard/index')
-            content.must_match %(describe Web::Controllers::Dashboard::Index do)
-            content.must_match %(  let(:action) { Web::Controllers::Dashboard::Index.new })
-            content.must_match %(  let(:params) { Hash[] })
-            content.must_match %(  it "is successful" do)
-            content.must_match %(    response = action.call(params))
-            content.must_match %(    response[0].must_equal 200)
-          end
-        end
-
-        describe 'rspec' do
-          let(:opts) { default_options.merge(test: 'rspec') }
-
-          it 'generates it' do
-            content = @root.join('spec/web/controllers/dashboard/index_spec.rb').read
-            content.must_match %(require_relative '../../../../apps/web/controllers/dashboard/index')
-            content.must_match %(describe Web::Controllers::Dashboard::Index do)
-            content.must_match %(  let(:action) { described_class.new })
-            content.must_match %(  let(:params) { Hash[] })
-            content.must_match %(  it 'is successful' do)
-            content.must_match %(    response = action.call(params))
-            content.must_match %(    expect(response[0]).to eq 200)
-          end
-        end
-      end
-
-      describe 'apps/web/views/dashboard/index.rb' do
-        it 'generates it' do
-          content = @root.join('apps/web/views/dashboard/index.rb').read
-          content.must_match %(module Web::Views::Dashboard)
-          content.must_match %(  class Index)
-          content.must_match %(    include Web::View)
-        end
-      end
-
-      describe 'spec/web/views/dashboard/index_spec.rb' do
-        describe 'minitest (default)' do
-          it 'generates it' do
-            content = @root.join('spec/web/views/dashboard/index_spec.rb').read
-            content.must_match %(require 'spec_helper')
-            content.must_match %(require_relative '../../../../apps/web/views/dashboard/index')
-            content.must_match %(describe Web::Views::Dashboard::Index do)
-            content.must_match %(  let(:exposures) { Hash[foo: 'bar'] })
-            content.must_match %(  let(:template)  { Lotus::View::Template.new('apps/web/templates/dashboard/index.html.erb') })
-            content.must_match %(  let(:view)      { Web::Views::Dashboard::Index.new(template, exposures) })
-            content.must_match %(  let(:rendered)  { view.render })
-            content.must_match %(  it "exposes #foo" do)
-            content.must_match %(    view.foo.must_equal exposures.fetch(:foo))
-            content.must_match %(  end)
-          end
-        end
-
-        describe 'rspec' do
-          let(:opts) { default_options.merge(test: 'rspec') }
-
-          it 'generates it' do
-            content = @root.join('spec/web/views/dashboard/index_spec.rb').read
-            content.must_match %(require_relative '../../../../apps/web/views/dashboard/index')
-            content.must_match %(describe Web::Views::Dashboard::Index do)
-            content.must_match %(  let(:exposures) { Hash[foo: 'bar'] })
-            content.must_match %(  let(:template)  { Lotus::View::Template.new('apps/web/templates/dashboard/index.html.erb') })
-            content.must_match %(  let(:view)      { described_class.new(template, exposures) })
-            content.must_match %(  let(:rendered)  { view.render })
-            content.must_match %(  it 'exposes #foo' do)
-            content.must_match %(    expect(view.foo).to eq exposures.fetch(:foo))
-            content.must_match %(  end)
-          end
-        end
-      end
-
-      describe 'apps/web/templates/dashboard/index.html.erb' do
-        it 'generates it' do
-          content = @root.join('apps/web/templates/dashboard/index.html.erb').read
-          content.must_be :empty?
-        end
-      end
-    end
-
-    # See https://github.com/lotus/lotus/issues/282
-    describe 'with quoted name' do
-      let(:target_name) { "'authors#index'" }
-
-      before do
-        capture_io { command.start }
-      end
-
-      describe 'apps/web/config/routes.rb' do
-        it 'generates it' do
-          content = @root.join('apps/web/config/routes.rb').read
-          content.must_match %(get '/authors', to: 'authors#index')
-        end
-      end
-
-      describe 'apps/web/controllers/authors/index.rb' do
-        it 'generates it' do
-          content = @root.join('apps/web/controllers/authors/index.rb').read
-          content.must_match %(module Web::Controllers::Authors)
-        end
-      end
-
-      describe 'spec/web/controllers/authors/index_spec.rb' do
-        it 'generates it' do
-          content = @root.join('spec/web/controllers/authors/index_spec.rb').read
-          content.must_match %(require 'spec_helper')
-          content.must_match %(require_relative '../../../../apps/web/controllers/authors/index')
-          content.must_match %(describe Web::Controllers::Authors::Index do)
-          content.must_match %(  let(:action) { Web::Controllers::Authors::Index.new })
-        end
-      end
-
-      describe 'apps/web/views/authors/index.rb' do
-        it 'generates it' do
-          content = @root.join('apps/web/views/authors/index.rb').read
-          content.must_match %(module Web::Views::Authors)
-        end
-      end
-
-      describe 'spec/web/views/authors/index_spec.rb' do
-        it 'generates it' do
-          content = @root.join('spec/web/views/authors/index_spec.rb').read
-          content.must_match %(require 'spec_helper')
-          content.must_match %(require_relative '../../../../apps/web/views/authors/index')
-          content.must_match %(describe Web::Views::Authors::Index do)
-          content.must_match %(  let(:template)  { Lotus::View::Template.new('apps/web/templates/authors/index.html.erb') })
-          content.must_match %(  let(:view)      { Web::Views::Authors::Index.new(template, exposures) })
-        end
-      end
-
-      describe 'apps/web/templates/authors/index.html.erb' do
-        it 'generates it' do
-          content = @root.join('apps/web/templates/authors/index.html.erb').read
-          content.must_be :empty?
-        end
-      end
-    end
-
-    # See https://github.com/lotus/lotus/issues/282
-    describe 'with double quoted name' do
-      let(:target_name) { '"authors#index"' }
-
-      before do
-        capture_io { command.start }
-      end
-
-      describe 'apps/web/config/routes.rb' do
-        it 'generates it' do
-          content = @root.join('apps/web/config/routes.rb').read
-          content.must_match %(get '/authors', to: 'authors#index')
-        end
-      end
-
-      describe 'apps/web/controllers/authors/index.rb' do
-        it 'generates it' do
-          content = @root.join('apps/web/controllers/authors/index.rb').read
-          content.must_match %(module Web::Controllers::Authors)
-        end
-      end
-
-      describe 'spec/web/controllers/authors/index_spec.rb' do
-        it 'generates it' do
-          content = @root.join('spec/web/controllers/authors/index_spec.rb').read
-          content.must_match %(require 'spec_helper')
-          content.must_match %(require_relative '../../../../apps/web/controllers/authors/index')
-          content.must_match %(describe Web::Controllers::Authors::Index do)
-          content.must_match %(  let(:action) { Web::Controllers::Authors::Index.new })
-        end
-      end
-
-      describe 'apps/web/views/authors/index.rb' do
-        it 'generates it' do
-          content = @root.join('apps/web/views/authors/index.rb').read
-          content.must_match %(module Web::Views::Authors)
-        end
-      end
-
-      describe 'spec/web/views/authors/index_spec.rb' do
-        it 'generates it' do
-          content = @root.join('spec/web/views/authors/index_spec.rb').read
-          content.must_match %(require 'spec_helper')
-          content.must_match %(require_relative '../../../../apps/web/views/authors/index')
-          content.must_match %(describe Web::Views::Authors::Index do)
-          content.must_match %(  let(:template)  { Lotus::View::Template.new('apps/web/templates/authors/index.html.erb') })
-          content.must_match %(  let(:view)      { Web::Views::Authors::Index.new(template, exposures) })
-        end
-      end
-
-      describe 'apps/web/templates/authors/index.html.erb' do
-        it 'generates it' do
-          content = @root.join('apps/web/templates/authors/index.html.erb').read
-          content.must_be :empty?
-        end
-      end
-    end
-
-    # See https://github.com/lotus/lotus/issues/282
-    describe 'with escaped name' do
-      let(:target_name) { 'authors\#index' }
-
-      before do
-        capture_io { command.start }
-      end
-
-      describe 'apps/web/config/routes.rb' do
-        it 'generates it' do
-          content = @root.join('apps/web/config/routes.rb').read
-          content.must_match %(get '/authors', to: 'authors#index')
-        end
-      end
-
-      describe 'apps/web/controllers/authors/index.rb' do
-        it 'generates it' do
-          content = @root.join('apps/web/controllers/authors/index.rb').read
-          content.must_match %(module Web::Controllers::Authors)
-        end
-      end
-
-      describe 'spec/web/controllers/authors/index_spec.rb' do
-        it 'generates it' do
-          content = @root.join('spec/web/controllers/authors/index_spec.rb').read
-          content.must_match %(require 'spec_helper')
-          content.must_match %(require_relative '../../../../apps/web/controllers/authors/index')
-          content.must_match %(describe Web::Controllers::Authors::Index do)
-          content.must_match %(  let(:action) { Web::Controllers::Authors::Index.new })
-        end
-      end
-
-      describe 'apps/web/views/authors/index.rb' do
-        it 'generates it' do
-          content = @root.join('apps/web/views/authors/index.rb').read
-          content.must_match %(module Web::Views::Authors)
-        end
-      end
-
-      describe 'spec/web/views/authors/index_spec.rb' do
-        it 'generates it' do
-          content = @root.join('spec/web/views/authors/index_spec.rb').read
-          content.must_match %(require 'spec_helper')
-          content.must_match %(require_relative '../../../../apps/web/views/authors/index')
-          content.must_match %(describe Web::Views::Authors::Index do)
-          content.must_match %(  let(:template)  { Lotus::View::Template.new('apps/web/templates/authors/index.html.erb') })
-          content.must_match %(  let(:view)      { Web::Views::Authors::Index.new(template, exposures) })
-        end
-      end
-
-      describe 'apps/web/templates/authors/index.html.erb' do
-        it 'generates it' do
-          content = @root.join('apps/web/templates/authors/index.html.erb').read
-          content.must_be :empty?
-        end
-      end
-    end
-
-    describe 'with --skip-view flag' do
-      let(:opts) { default_options.merge(skip_view: true) }
-
-      before do
-        capture_io { command.start }
-      end
-
-      describe 'apps/web/controllers/dashboard/index.rb' do
-        it 'generates it' do
-          content = @root.join('apps/web/controllers/dashboard/index.rb').read
-          content.must_match %(module Web::Controllers::Dashboard)
-          content.must_match %(  class Index)
-          content.must_match %(    include Web::Action)
-          content.must_match %(    def call(params))
-          content.must_match %(      self.body = 'OK')
-        end
-      end
-
-      describe 'apps/web/views/dashboard/index.rb' do
-        it 'does not generate it' do
-          @root.join('apps/web/views/dashboard/index.rb').exist?.must_be_same_as false
-        end
-      end
-
-      describe 'apps/web/templates/dashboard/index.html.erb' do
-        it 'does not generate it' do
-          @root.join('apps/web/views/dashboard/index.rb').exist?.must_be_same_as false
-        end
-      end
-
-      describe 'spec/web/views/dashboard/index_spec.rb' do
-        it 'does not generate it' do
-          @root.join('spec/web/views/dashboard/index_spec.rb').exist?.must_be_same_as false
-        end
-      end
-    end
-
-    describe 'with unknown app' do
-      before do
-        # force not-existing app
-        @tmp.join('apps', app_name).rmtree
-      end
-
-      let(:app_name) { 'unknown' }
-
-      it 'raises error' do
-        -> { capture_io { command.start } }.must_raise SystemExit
-      end
-    end
-
-    describe 'without action name' do
-      let(:target_name) { 'users' }
-
-      it 'raises error' do
-        -> { capture_io { command.start } }.must_raise SystemExit
-      end
-    end
-  end
-
->>>>>>> 27729495
   describe 'model' do
     let(:target)      { :model }
     let(:target_name) { '' }
