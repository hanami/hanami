--- conflicted
+++ resolved
@@ -2,7 +2,6 @@
 
 The web, with simplicity.
 
-<<<<<<< HEAD
 ## Unreleased
 
 ### Changed
@@ -10,19 +9,14 @@
 - [Tim Riley] Return `nil` when setting content via `#content_for` on the app's view context. This
   allows it to be used with tempalte output tags (such as ERB's `<%=`) that capture a block for the
   given content. (#1369)
+  
+## Fixed
+
+- [Tim Riley] Ensure assets Rake task for Heroku works (#1368)
 
 ## v2.1.0.rc2 - 2023-11-08
-=======
-## v2.1.0 - 2023-11-14
-
-## Fixed
-
-- [Tim Riley] Ensure assets Rake task for Heroku works (#1368)
-
-## v2.1.0.rc2 - 2023-11-08
-
-## Changed
->>>>>>> bb60d605
+
+### Changed
 
 - [Tim Riley] Enable `config.render_detailed_errors` in development mode only by default. (#1365)
 - [Tim Riley] Remove current_path from context (#1362)
