--- conflicted
+++ resolved
@@ -64,13 +64,8 @@
 Lotus has a smart **mechanism of duplication of its frameworks**, that allows multiple copy of a framework and multiple applications to run in the **same Ruby process**.
 In other words, even small Lotus applications are ready to be split in separated deliverables, but they can safely coexist in the same heap space.
 
-<<<<<<< HEAD
-For instance, when a `Bookshelf::Application` is loaded, `Lotus::View` and `Lotus::Controller` are duplicated as `Bookshelf::View` and `Bookshelf::Controller`, in order to make their configurations completely independent from `Backend::Application` they may live in the same Ruby process.
-So that, developers SHOULD include `Bookshelf::Controller` instead of `Lotus::Controller`.
-=======
 For instance, when a `Bookshelf::Application` is loaded, `Lotus::View` and `Lotus::Controller` are duplicated as `Bookshelf::View` and `Bookshelf::Controller`, in order to make their configurations completely independentfrom `Backend::Application`. They may coexist happily in the same Ruby process.
 Developers can therefore use `Bookshelf::Controller` instead of `Lotus::Controller`.
->>>>>>> 3cfdc106
 
 #### One file application
 
@@ -442,17 +437,11 @@
 
 ## The future
 
-<<<<<<< HEAD
-Lotus uses different approaches for web development with Ruby, for this reason, it needs to reach a certain code maturity degree.
-It will be improved by collecting the feedback of real world applications.
-
-Also, it still lacks features like: live reloading, multiple environments, code generators, cli, etc..
-=======
 Lotus uses different approaches for web development with Ruby than other frameworks. For this reason, it needs to reach a certain degree of maturity.
 It will be improved by collecting the feedback of real world applications.
 
 Lotus still lacks features like: live reloading, multiple environments, code generators, cli, etc..
->>>>>>> 3cfdc106
+
 Please get involved with the project.
 
 Thank you.
