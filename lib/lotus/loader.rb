--- conflicted
+++ resolved
@@ -109,21 +109,13 @@
       unless application_module.const_defined?('Assets')
         assets = Lotus::Assets.duplicate(namespace) do
           root             config.root
-<<<<<<< HEAD
+
           public_directory Lotus.public_directory
           prefix           Utils::PathPrefix.new('/assets').join(config.path_prefix)
           sources      <<  config.root.join(*source)
 
           manifest         Lotus.public_directory.join('assets.json')
           compile          true
-=======
-          public_directory config.assets_destination
-          prefix           config.path_prefix
-          manifest         Lotus.public_directory.join('assets.json')
-          compile          true
-
-          sources << config.root.join(*source)
->>>>>>> 2404e74a
 
           config.assets.__apply(self)
         end
