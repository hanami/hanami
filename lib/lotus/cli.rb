require 'thor'
require 'lotus/environment'
require 'lotus/version'

module Lotus

  class DBSubcommand < Thor 
    require 'lotus/commands/db'
    namespace :db

    desc 'migrate', 'run your migration'
    def migrate
      if options[:help] 
        invoke :help, ['migrate']
      else
        Lotus::Commands::DB.new(environment).migrate
      end
    end
    
    desc 'rollback', 'rollback your migration'
    method_option :step, desc:'number of stpes to roll back', type: :numeric

    def rollback
      if options[:help] 
        invoke :help, ['rollback']
      else
        Lotus::Commands::DB.new(environment).rollback
      end
    end

    private 
    def environment
      Lotus::Environment.new(options)
    end

  end

  class Cli < Thor
    include Thor::Actions

    desc 'version', 'prints Lotus version'
    def version
      puts "v#{ Lotus::VERSION }"
    end

    desc 'server', 'starts a lotus server'
    method_option :port,      aliases: '-p', desc: 'The port to run the server on, '
    method_option :server,                   desc: 'choose a specific Rack::Handler, e.g. webrick, thin etc'
    method_option :rackup,                   desc: 'a rackup configuration file path to load (config.ru)'
    method_option :host,                     desc: 'the host address to bind to'
    method_option :debug,                    desc: 'turn on debug output'
    method_option :warn,                     desc: 'turn on warnings'
    method_option :daemonize,                desc: 'if true, the server will daemonize itself (fork, detach, etc)'
    method_option :pid,                      desc: 'path to write a pid file after daemonize'
    method_option :environment,              desc: 'path to environment configuration (config/environment.rb)'
    method_option :code_reloading,           desc: 'code reloading', type: :boolean, default: true
    method_option :help,      aliases: '-h', desc: 'displays the usage message'

    def server
      if options[:help]
        invoke :help, ['server']
      else
        require 'lotus/commands/server'
        Lotus::Commands::Server.new(environment).start
      end
    end

    desc 'console', 'starts a lotus console'
    method_option :environment,           desc: 'path to environment configuration (config/environment.rb)'
    method_option :engine,                desc: 'choose a specific console engine: irb/pry/ripl (irb)'
    method_option :help,   aliases: '-h', desc: 'displays the usage method'

    def console
      if options[:help]
        invoke :help, ['console']
      else
        require 'lotus/commands/console'
        Lotus::Commands::Console.new(environment).start
      end
    end

    desc 'routes', 'prints routes'
    method_option :environment,                 desc: 'path to environment configuration (config/environment.rb)'
    method_option :help,         aliases: '-h', desc: 'displays the usage method'

    def routes
      if options[:help]
        invoke :help, ['routes']
      else
        require 'lotus/commands/routes'
        Lotus::Commands::Routes.new(environment).start
      end
    end

    desc 'new', 'generates a new application'
    method_option :architecture,   aliases: '-a', desc: 'application architecture',   type: :string,  default: 'container'
    method_option :application,                   desc: 'application name',           type: :string,  default: 'web'
    method_option :application_base_url,          desc: 'application base url',       type: :string,  default: '/'
    method_option :path,                          desc: 'path',                       type: :string
    method_option :test,                          desc: 'application test framework (rspec/minitest)', type: :string,  default: 'minitest'
    method_option :lotus_head,                    desc: 'use Lotus HEAD',             type: :boolean, default: false
    method_option :help,           aliases: '-h', desc: 'displays the usage method'

    def new(name = nil)
      if options[:help] || name.nil?
        invoke :help, ['new']
      else
        require 'lotus/commands/new'
        Lotus::Commands::New.new(name, environment, self).start
      end
    end

<<<<<<< HEAD
    desc 'db', 'run database migrations'
    subcommand 'db', DBSubcommand

=======
    require 'lotus/commands/db'
    register Lotus::Commands::DB, 'db', 'db [SUBCOMMAND]', 'manage set of DB operations'

    private
>>>>>>> 0074bee6

    private 
    def environment
      Lotus::Environment.new(options)
    end
  end


end<|MERGE_RESOLUTION|>--- conflicted
+++ resolved
@@ -3,38 +3,6 @@
 require 'lotus/version'
 
 module Lotus
-
-  class DBSubcommand < Thor 
-    require 'lotus/commands/db'
-    namespace :db
-
-    desc 'migrate', 'run your migration'
-    def migrate
-      if options[:help] 
-        invoke :help, ['migrate']
-      else
-        Lotus::Commands::DB.new(environment).migrate
-      end
-    end
-    
-    desc 'rollback', 'rollback your migration'
-    method_option :step, desc:'number of stpes to roll back', type: :numeric
-
-    def rollback
-      if options[:help] 
-        invoke :help, ['rollback']
-      else
-        Lotus::Commands::DB.new(environment).rollback
-      end
-    end
-
-    private 
-    def environment
-      Lotus::Environment.new(options)
-    end
-
-  end
-
   class Cli < Thor
     include Thor::Actions
 
@@ -110,22 +78,13 @@
       end
     end
 
-<<<<<<< HEAD
-    desc 'db', 'run database migrations'
-    subcommand 'db', DBSubcommand
-
-=======
     require 'lotus/commands/db'
     register Lotus::Commands::DB, 'db', 'db [SUBCOMMAND]', 'manage set of DB operations'
 
     private
->>>>>>> 0074bee6
 
-    private 
     def environment
       Lotus::Environment.new(options)
     end
   end
-
-
 end