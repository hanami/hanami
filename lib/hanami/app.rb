require 'rack'
require 'rack/builder'
require 'hanami/renderer'
require 'hanami/components'
require 'hanami/common_logger'

module Hanami
  # Main application that mounts many Rack and/or Hanami applications.
  #
  # @see Hanami.app
  #
  # @since 0.9.0
  # @api private
  class App
    require "hanami/app/router"

    # Initialize a new instance
    #
    # @param configuration [Hanami::Configuration] general configuration
    # @param environment [Hanami::Environment] current environment
    #
    # @since 0.9.0
    # @api private
    def initialize(configuration, environment)
      Components.resolve('apps')

      @builder  = Rack::Builder.new
      @routes   = Hanami::App::Router.new(configuration)
      @renderer = Renderer.new
      @configuration = configuration

<<<<<<< HEAD
      middleware(environment)
      builder.run(app)
=======
      mount(configuration)
      middleware(configuration, environment)
      builder.run(inner_app)

      @app = builder.to_app
>>>>>>> 06c1bdc9
    end

    # Implements Rack SPEC
    #
    # @param env [Hash] a Rack env
    #
    # @return [Array] a serialized Rack response
    #
    # @since 0.9.0
    # @api private
    def call(env)
<<<<<<< HEAD
      builder.call(env)
    rescue => exception
      _handle_exception(env, exception)
=======
      app.call(env)
>>>>>>> 06c1bdc9
    end

    private

    # @since 1.2.0
    # @api private
    attr_reader :app

    # @since 0.9.0
    # @api private
    attr_reader :builder

    # @since 0.9.0
    # @api private
    attr_reader :routes

    # @since x.x.x
    # @api private
    attr_reader :configuration

    # @since x.x.x
    # @api private
<<<<<<< HEAD
    attr_reader :renderer
=======
    #
    # rubocop:disable Metrics/AbcSize
    # rubocop:disable Metrics/MethodLength
    def mount(configuration)
      @routes = Hanami::Router.new do
        configuration.mounted.each do |klass, app|
          if klass.ancestors.include?(Hanami::Application)
            namespace = Utils::String.namespace(klass.name)
            namespace = Utils::Class.load!("#{namespace}::Controllers")
            configuration = Components["#{app.app_name}.controller"]
            scope(app.path_prefix, namespace: namespace, configuration: configuration, &klass.configuration.routes)
          else
            mount(klass, at: app.path_prefix)
          end
        end
      end
    end
    # rubocop:enable Metrics/MethodLength
    # rubocop:enable Metrics/AbcSize
>>>>>>> 06c1bdc9

    # @since 0.9.0
    # @api private
    #
    # rubocop:disable Metrics/AbcSize
    # rubocop:disable Metrics/MethodLength
    def middleware(configuration, environment)
      builder.use Hanami::CommonLogger, Hanami.logger unless Hanami.logger.nil?
      builder.use Rack::ContentLength

      configuration.middleware.each do |m, args, blk|
        builder.use(m, *args, &blk)
      end

      if configuration.early_hints
        require 'hanami/early_hints'
        builder.use Hanami::EarlyHints
      end

      if middleware = environment.static_assets_middleware # rubocop:disable Lint/AssignmentInCondition
        builder.use middleware
      end

      unless Hanami.env?(:test) || routes.defined?
        require 'hanami/welcome'
        builder.use Hanami::Welcome
      end

      builder.use Rack::MethodOverride
    end
    # rubocop:enable Metrics/MethodLength
    # rubocop:enable Metrics/AbcSize

<<<<<<< HEAD
    def app
      @app ||= ->(env) { renderer.render(routes.call(env)) }
    end

    def _handle_exception(env, exception)
      env['rack.exception'] = exception

      if configuration.handle_exceptions
        response = Rack::Response.new([], 500)
        renderer.render_error(response)
      else
        raise exception
      end
=======
    def inner_app
      @inner_app ||= ->(env) { renderer.render(env, routes.call(env)) }
>>>>>>> 06c1bdc9
    end
  end
end<|MERGE_RESOLUTION|>--- conflicted
+++ resolved
@@ -29,16 +29,10 @@
       @renderer = Renderer.new
       @configuration = configuration
 
-<<<<<<< HEAD
-      middleware(environment)
-      builder.run(app)
-=======
-      mount(configuration)
       middleware(configuration, environment)
       builder.run(inner_app)
 
       @app = builder.to_app
->>>>>>> 06c1bdc9
     end
 
     # Implements Rack SPEC
@@ -50,13 +44,9 @@
     # @since 0.9.0
     # @api private
     def call(env)
-<<<<<<< HEAD
-      builder.call(env)
-    rescue => exception
+      app.call(env)
+    rescue => exception # rubocop:disable Style/RescueStandardError
       _handle_exception(env, exception)
-=======
-      app.call(env)
->>>>>>> 06c1bdc9
     end
 
     private
@@ -79,29 +69,7 @@
 
     # @since x.x.x
     # @api private
-<<<<<<< HEAD
     attr_reader :renderer
-=======
-    #
-    # rubocop:disable Metrics/AbcSize
-    # rubocop:disable Metrics/MethodLength
-    def mount(configuration)
-      @routes = Hanami::Router.new do
-        configuration.mounted.each do |klass, app|
-          if klass.ancestors.include?(Hanami::Application)
-            namespace = Utils::String.namespace(klass.name)
-            namespace = Utils::Class.load!("#{namespace}::Controllers")
-            configuration = Components["#{app.app_name}.controller"]
-            scope(app.path_prefix, namespace: namespace, configuration: configuration, &klass.configuration.routes)
-          else
-            mount(klass, at: app.path_prefix)
-          end
-        end
-      end
-    end
-    # rubocop:enable Metrics/MethodLength
-    # rubocop:enable Metrics/AbcSize
->>>>>>> 06c1bdc9
 
     # @since 0.9.0
     # @api private
@@ -135,24 +103,19 @@
     # rubocop:enable Metrics/MethodLength
     # rubocop:enable Metrics/AbcSize
 
-<<<<<<< HEAD
-    def app
-      @app ||= ->(env) { renderer.render(routes.call(env)) }
+    def inner_app
+      @inner_app ||= ->(env) { renderer.render(routes.call(env)) }
     end
 
     def _handle_exception(env, exception)
       env['rack.exception'] = exception
 
-      if configuration.handle_exceptions
+      if configuration.handle_exceptions # rubocop:disable Style/GuardClause
         response = Rack::Response.new([], 500)
         renderer.render_error(response)
       else
         raise exception
       end
-=======
-    def inner_app
-      @inner_app ||= ->(env) { renderer.render(env, routes.call(env)) }
->>>>>>> 06c1bdc9
     end
   end
 end