--- conflicted
+++ resolved
@@ -27,15 +27,10 @@
       @renderer = Renderer.new
 
       mount(configuration)
-<<<<<<< HEAD
-      middleware(environment)
-      builder.run(app)
-=======
       middleware(configuration, environment)
-      builder.run(routes)
+      builder.run(inner_app)
 
       @app = builder.to_app
->>>>>>> 6d38d034
     end
 
     # Implements Rack SPEC
@@ -70,6 +65,9 @@
 
     # @since 0.9.0
     # @api private
+    #
+    # rubocop:disable Metrics/AbcSize
+    # rubocop:disable Metrics/MethodLength
     def mount(configuration)
       @routes = Hanami::Router.new do
         configuration.mounted.each do |klass, app|
@@ -84,6 +82,8 @@
         end
       end
     end
+    # rubocop:enable Metrics/MethodLength
+    # rubocop:enable Metrics/AbcSize
 
     # @since 0.9.0
     # @api private
@@ -114,14 +114,11 @@
 
       builder.use Rack::MethodOverride
     end
-<<<<<<< HEAD
-
-    def app
-      @app ||= ->(env) { renderer.render(env, routes.call(env)) }
-    end
-=======
     # rubocop:enable Metrics/MethodLength
     # rubocop:enable Metrics/AbcSize
->>>>>>> 6d38d034
+
+    def inner_app
+      @inner_app ||= ->(env) { renderer.render(env, routes.call(env)) }
+    end
   end
 end