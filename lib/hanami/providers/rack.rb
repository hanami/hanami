# frozen_string_literal: true

module Hanami
  # @api private
  module Providers
    # Provider source to register Rack integration components in Hanami slices.
    #
    # @see Hanami::Providers::Logger
    # @see Hanami::Web::RackLogger
    # @see https://github.com/rack/rack
    # @see https://dry-rb.org/gems/dry-monitor/
    #
    # @api private
    # @since 2.0.0
    class Rack < Dry::System::Provider::Source
      # @api private
      def prepare
        Dry::Monitor.load_extensions(:rack)

        # Explicitly register the Rack middleware events on our notifications bus. The Dry::Monitor
        # rack extension (activated above) does register these globally, but if the notifications
        # bus has been used before this provider loads, then it will have created its own separate
<<<<<<< HEAD
        # locally copy of all registered events as of that moment in time, which will not included
        # the Rack events globally registered above.
=======
        # local copy of all registered events as of that moment in time, which will not be included
        # in the Rack events globally reigstered above.
>>>>>>> f97b97d5
        notifications = target["notifications"]
        notifications.register_event(Dry::Monitor::Rack::Middleware::REQUEST_START)
        notifications.register_event(Dry::Monitor::Rack::Middleware::REQUEST_STOP)
        notifications.register_event(Dry::Monitor::Rack::Middleware::REQUEST_ERROR)
      end

      # @api private
      def start
        target.start :logger

        monitor_middleware = Dry::Monitor::Rack::Middleware.new(
          target["notifications"],
          clock: Dry::Monitor::Clock.new(unit: :microsecond)
        )

        rack_logger = Hanami::Web::RackLogger.new(target[:logger], env: target.env)
        rack_logger.attach(monitor_middleware)

        register "monitor", monitor_middleware
      end
    end
  end
end<|MERGE_RESOLUTION|>--- conflicted
+++ resolved
@@ -20,13 +20,8 @@
         # Explicitly register the Rack middleware events on our notifications bus. The Dry::Monitor
         # rack extension (activated above) does register these globally, but if the notifications
         # bus has been used before this provider loads, then it will have created its own separate
-<<<<<<< HEAD
-        # locally copy of all registered events as of that moment in time, which will not included
-        # the Rack events globally registered above.
-=======
         # local copy of all registered events as of that moment in time, which will not be included
-        # in the Rack events globally reigstered above.
->>>>>>> f97b97d5
+        # in the Rack events globally registered above.
         notifications = target["notifications"]
         notifications.register_event(Dry::Monitor::Rack::Middleware::REQUEST_START)
         notifications.register_event(Dry::Monitor::Rack::Middleware::REQUEST_STOP)
