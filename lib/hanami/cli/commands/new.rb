require "hanami/cli/commands/generate/app"

module Hanami
  # Hanami CLI
  #
  # @since 1.1.0
  class CLI
    module Commands
      # @since 1.1.0
      # @api private
      class New < Command # rubocop:disable Metrics/ClassLength
        # @since 1.1.0
        # @api private
        class DatabaseConfig
          # @since 1.1.0
          # @api private
          SUPPORTED_ENGINES = {
            'mysql'      => { type: :sql,         mri: 'mysql2',  jruby: 'jdbc-mysql'    },
            'mysql2'     => { type: :sql,         mri: 'mysql2',  jruby: 'jdbc-mysql'    },
            'postgresql' => { type: :sql,         mri: 'pg',      jruby: 'jdbc-postgres' },
            'postgres'   => { type: :sql,         mri: 'pg',      jruby: 'jdbc-postgres' },
            'sqlite'     => { type: :sql,         mri: 'sqlite3', jruby: 'jdbc-sqlite3'  },
            'sqlite3'    => { type: :sql,         mri: 'sqlite3', jruby: 'jdbc-sqlite3'  }
          }.freeze

          # @since 1.1.0
          # @api private
          DEFAULT_ENGINE = 'sqlite'.freeze

          # @since 1.1.0
          # @api private
          attr_reader :engine

          # @since 1.1.0
          # @api private
          attr_reader :name

          # @since 1.1.0
          # @api private
          def initialize(engine, name)
            @engine = engine
            @name = name

            unless SUPPORTED_ENGINES.key?(engine.to_s) # rubocop:disable Style/GuardClause
              warn %(`#{engine}' is not a valid database engine)
              exit(1)
            end
          end

          # @since 1.1.0
          # @api private
          def to_hash
            {
              gem: gem,
              uri: uri,
              type: type
            }
          end

          # @since 1.1.0
          # @api private
          def type
            SUPPORTED_ENGINES[engine][:type]
          end

          # @since 1.1.0
          # @api private
          def sql?
            type == :sql
          end

          # @since 1.1.0
          # @api private
          def sqlite?
            %w[sqlite sqlite3].include?(engine)
          end

          private

          # @since 1.1.0
          # @api private
          def platform
            Hanami::Utils.jruby? ? :jruby : :mri
          end

          # @since 1.1.0
          # @api private
          def platform_prefix
            'jdbc:'.freeze if Hanami::Utils.jruby?
          end

          # @since 1.1.0
          # @api private
          def uri
            {
              development: environment_uri(:development),
              test: environment_uri(:test)
            }
          end

          # @since 1.1.0
          # @api private
          def gem
            SUPPORTED_ENGINES[engine][platform]
          end

          # @since 1.1.0
          # @api private
          def base_uri # rubocop:disable Metrics/MethodLength
            case engine
            when 'mysql', 'mysql2'
              if Hanami::Utils.jruby?
                "mysql://localhost/#{name}"
              else
                "mysql2://localhost/#{name}"
              end
            when 'postgresql', 'postgres'
              "postgresql://localhost/#{name}"
            when 'sqlite', 'sqlite3'
              "sqlite://db/#{Shellwords.escape(name)}"
            end
          end

          # @since 1.1.0
          # @api private
          def environment_uri(environment)
            case engine
            when 'sqlite', 'sqlite3'
              "#{platform_prefix}#{base_uri}_#{environment}.sqlite"
            else
              "#{platform_prefix if sql?}#{base_uri}_#{environment}"
            end
          end
        end

        # @since 1.1.0
        # @api private
        class TestFramework
          # @since 1.1.0
          # @api private
          RSPEC = 'rspec'.freeze

          # @since 1.1.0
          # @api private
          MINITEST = 'minitest'.freeze

          # @since 1.1.0
          # @api private
          VALID_FRAMEWORKS = [MINITEST, RSPEC].freeze

          # @since 1.1.0
          # @api private
          attr_reader :framework

          # @since 1.1.0
          # @api private
          def initialize(hanamirc, framework)
            @framework = (framework || hanamirc.options.fetch(:test))
            assert_framework!
          end

          # @since 1.1.0
          # @api private
          def rspec?
            framework == RSPEC
          end

          # @since 1.1.0
          # @api private
          def minitest?
            framework == MINITEST
          end

          private

          # @since 1.1.0
          # @api private
          def assert_framework!
            unless supported_framework? # rubocop:disable Style/GuardClause
              warn "`#{framework}' is not a valid test framework. Please use one of: #{valid_test_frameworks.join(', ')}"
              exit(1)
            end
          end

          # @since 1.1.0
          # @api private
          def valid_test_frameworks
            VALID_FRAMEWORKS.map { |name| "`#{name}'" }
          end

          # @since 1.1.0
          # @api private
          def supported_framework?
            VALID_FRAMEWORKS.include?(framework)
          end
        end

        # @since 1.1.0
        # @api private
        class TemplateEngine
          # @since 1.1.0
          # @api private
          class UnsupportedTemplateEngine < ::StandardError
          end

          # @since 1.1.0
          # @api private
          SUPPORTED_ENGINES = %w[erb haml slim].freeze

          # @since 1.1.0
          # @api private
          DEFAULT_ENGINE = 'erb'.freeze

          # @since 1.1.0
          # @api private
          attr_reader :name

          # @since 1.1.0
          # @api private
          def initialize(hanamirc, engine)
            @name = (engine || hanamirc.options.fetch(:template))
            assert_engine!
          end

          private

          # @since 1.1.0
          # @api private
          def assert_engine!
            unless supported_engine? # rubocop:disable Style/GuardClause
              warn "`#{name}' is not a valid template engine. Please use one of: #{valid_template_engines.join(', ')}"
              exit(1)
            end
          end

          # @since 1.1.0
          # @api private
          def valid_template_engines
            SUPPORTED_ENGINES.map { |name| "`#{name}'" }
          end

          # @since 1.1.0
          # @api private
          def supported_engine?
            SUPPORTED_ENGINES.include?(@name.to_s)
          end
        end

        # @since 1.1.0
        # @api private
        DEFAULT_APPLICATION_NAME = 'web'.freeze

        # @since 1.1.0
        # @api private
        DEFAULT_APPLICATION_BASE_URL = '/'.freeze

        # @since 1.1.0
        # @api private
        attr_reader :target_path

        desc "Generate a new Hanami project"
        argument :project, required: true, desc: "The project name"

        option :database,             desc: "Database (#{DatabaseConfig::SUPPORTED_ENGINES.keys.join('/')})", default: DatabaseConfig::DEFAULT_ENGINE, aliases: ["-d"]
        option :application_name,     desc: "App name", default: DEFAULT_APPLICATION_NAME
        option :application_base_url, desc: "App base URL", default: DEFAULT_APPLICATION_BASE_URL
        option :template,             desc: "Template engine (#{TemplateEngine::SUPPORTED_ENGINES.join('/')})", default: TemplateEngine::DEFAULT_ENGINE
        option :test,                 desc: "Project testing framework (#{TestFramework::VALID_FRAMEWORKS.join('/')})", default: Hanami::Hanamirc::DEFAULT_TEST_SUITE
        option :hanami_head,          desc: "Use Hanami HEAD (true/false)", type: :boolean, default: false

        example [
          "bookshelf                     # Basic usage",
          "bookshelf --test=rspec        # Setup RSpec testing framework",
          "bookshelf --database=postgres # Setup Postgres database",
          "bookshelf --template=slim     # Setup Slim template engine",
          "bookshelf --hanami-head       # Use Hanami HEAD"
        ]

        # @since 1.1.0
        # @api private
        #
        # rubocop:disable Metrics/AbcSize
        # rubocop:disable Metrics/MethodLength
        def call(project:, **options)
          project         = Utils::String.underscore(project)
          database_config = DatabaseConfig.new(options[:database], project)
          test_framework  = TestFramework.new(hanamirc, options[:test])
          template_engine = TemplateEngine.new(hanamirc, options[:template])
          options[:project] = project

          context = Context.new(
            project: project,
            database: database_config.type,
            database_config_hash: database_config.to_hash,
            database_config: database_config,
            test_framework: test_framework,
            template_engine: template_engine,
            test: options.fetch(:test),
            application_name: options.fetch(:application_name),
            application_base_url: options.fetch(:application_base_url),
            hanami_head: options.fetch(:hanami_head),
<<<<<<< HEAD
            hanami_model_version: '2.0.0.alpha1',
=======
            hanami_model_version: '~> 1.3.beta',
>>>>>>> 6d38d034
            code_reloading: code_reloading?,
            hanami_version: hanami_version,
            project_module: Utils::String.classify(project),
            options: options
          )

          assert_project_name!(context)

          directory = project_directory(project)
          files.mkdir(directory)

          Dir.chdir(directory) do
            generate_application_templates(context)
            generate_empty_directories(context)
            generate_test_templates(context)
            generate_sql_templates(context)
            generate_git_templates(context)

            init_git

            generate_app(context)
          end
        end
        # rubocop:enable Metrics/MethodLength
        # rubocop:enable Metrics/AbcSize

        private

        # @since 1.1.0
        # @api private
        def assert_project_name!(context)
          if context.project.include?(File::SEPARATOR) # rubocop:disable Style/GuardClause
            raise ArgumentError.new("PROJECT must not contain #{File::SEPARATOR}.")
          end
        end

        # @since 1.1.0
        # @api private
        #
        # rubocop:disable Metrics/AbcSize
        # rubocop:disable Metrics/MethodLength
        def generate_application_templates(context)
          source      = templates.find("hanamirc.erb")
          destination = project.hanamirc(context)
          generate_file(source, destination, context)

          source      = templates.find(".env.development.erb")
          destination = project.env(context, "development")
          generate_file(source, destination, context)

          source      = templates.find(".env.test.erb")
          destination = project.env(context, "test")
          generate_file(source, destination, context)

          source      = templates.find("README.md.erb")
          destination = project.readme(context)
          generate_file(source, destination, context)

          source      = templates.find("Gemfile.erb")
          destination = project.gemfile(context)
          generate_file(source, destination, context)

          source      = templates.find("config.ru.erb")
          destination = project.config_ru(context)
          generate_file(source, destination, context)

          source      = templates.find("config", "boot.erb")
          destination = project.boot(context)
          generate_file(source, destination, context)

          source      = templates.find("config", "environment.erb")
          destination = project.environment(context)
          generate_file(source, destination, context)

          source      = templates.find("lib", "project.erb")
          destination = project.project(context)
          generate_file(source, destination, context)
        end
        # rubocop:enable Metrics/MethodLength
        # rubocop:enable Metrics/AbcSize

        # rubocop:disable Metrics/AbcSize
        # rubocop:disable Metrics/MethodLength
        def generate_empty_directories(context)
          source = templates.find(".gitkeep.erb")

          destination = project.keep(project.public_directory(context))
          generate_file(source, destination, context)

          destination = project.keep(project.initializers(context))
          generate_file(source, destination, context)

          destination = project.keep(project.entities(context))
          generate_file(source, destination, context)

          destination = project.keep(project.repositories(context))
          generate_file(source, destination, context)

          destination = project.keep(project.mailers(context))
          generate_file(source, destination, context)

          destination = project.keep(project.mailers_templates(context))
          generate_file(source, destination, context)

          destination = project.keep(project.entities_spec(context))
          generate_file(source, destination, context)

          destination = project.keep(project.repositories_spec(context))
          generate_file(source, destination, context)

          destination = project.keep(project.mailers_spec(context))
          generate_file(source, destination, context)

          destination = project.keep(project.support_spec(context))
          generate_file(source, destination, context)

          if context.database_config.sql? # rubocop:disable Style/ConditionalAssignment
            destination = project.keep(project.migrations(context))
          else
            destination = project.keep(project.db(context))
          end

          generate_file(source, destination, context)
        end
        # rubocop:enable Metrics/MethodLength
        # rubocop:enable Metrics/AbcSize

        # rubocop:disable Metrics/AbcSize
        # rubocop:disable Metrics/MethodLength
        # rubocop:disable Style/IdenticalConditionalBranches
        def generate_test_templates(context)
          if context.test_framework.rspec?
            source      = templates.find("rspec", "Rakefile.erb")
            destination = project.rakefile(context)
            generate_file(source, destination, context)

            source      = templates.find("rspec", "rspec.erb")
            destination = project.dotrspec(context)
            generate_file(source, destination, context)

            source      = templates.find("rspec", "spec_helper.erb")
            destination = project.spec_helper(context)
            generate_file(source, destination, context)

            source      = templates.find("rspec", "features_helper.erb")
            destination = project.features_helper(context)
            generate_file(source, destination, context)

            source      = templates.find("rspec", "capybara.erb")
            destination = project.capybara(context)
            generate_file(source, destination, context)
          else # minitest (default)
            source      = templates.find("minitest", "Rakefile.erb")
            destination = project.rakefile(context)
            generate_file(source, destination, context)

            source      = templates.find("minitest", "spec_helper.erb")
            destination = project.spec_helper(context)
            generate_file(source, destination, context)

            source      = templates.find("minitest", "features_helper.erb")
            destination = project.features_helper(context)
            generate_file(source, destination, context)
          end
        end
        # rubocop:enable Style/IdenticalConditionalBranches
        # rubocop:enable Metrics/MethodLength
        # rubocop:enable Metrics/AbcSize

        # @since 1.1.0
        # @api private
        def generate_sql_templates(context)
          return unless context.database_config.sql?

          source      = templates.find("schema.sql.erb")
          destination = project.db_schema(context)
          generate_file(source, destination, context)
        end

        # @since 1.1.0
        # @api private
        def generate_git_templates(context)
          return if git_dir_present?

          source      = context.database_config.sqlite? ? 'gitignore_with_sqlite.erb' : 'gitignore.erb'
          source      = templates.find(source)
          destination = project.gitignore(context)

          generate_file(source, destination, context)
        end

        # @since 1.1.0
        # @api private
        def target_path
          Pathname.pwd
        end

        # @since 1.1.0
        # @api private
        def generate_app(context)
          Hanami::CLI::Commands::New::App.new(command_name: "generate app", out: @out, files: @files).call(app: context.application_name, application_base_url: context.application_base_url, **context.options)
        end

        # @since 1.1.0
        # @api private
        def init_git
          return if git_dir_present?

          say(:run, "git init . from \".\"")
          system("git init #{Shellwords.escape(target)}", out: File::NULL)
        end

        # @since 1.1.0
        # @api private
        def git_dir_present?
          files.directory?('.git')
        end

        # @since 1.1.0
        # @api private
        def target
          Pathname.new('.')
        end

        # @since 1.1.0
        # @api private
        def hanamirc
          @hanamirc ||= Hanamirc.new(Pathname.new('.'))
        end

        # @since 1.1.0
        # @api private
        def project_directory(project)
          @name == '.' ? '.' : project
        end

        # @since 1.1.0
        # @api private
        def code_reloading?
          !Hanami::Utils.jruby?
        end

        # @since 1.1.0
        # @api private
        def hanami_version
          Hanami::Version.gem_requirement
        end

        # @since 1.1.0
        # @api private
        def generate_file(source, destination, context)
          super
          say(:create, destination)
        end

        # @since 1.1.0
        # @api private
        class App < Commands::Generate::App
          requirements.clear

          # @since 1.1.0
          # @api private
          def initialize(*)
            super
            @templates = Templates.new(self.class.superclass)
          end
        end
      end
    end

    register "new", Commands::New
  end
end<|MERGE_RESOLUTION|>--- conflicted
+++ resolved
@@ -299,11 +299,7 @@
             application_name: options.fetch(:application_name),
             application_base_url: options.fetch(:application_base_url),
             hanami_head: options.fetch(:hanami_head),
-<<<<<<< HEAD
-            hanami_model_version: '2.0.0.alpha1',
-=======
-            hanami_model_version: '~> 1.3.beta',
->>>>>>> 6d38d034
+            hanami_model_version: '~> 2.0.alpha',
             code_reloading: code_reloading?,
             hanami_version: hanami_version,
             project_module: Utils::String.classify(project),
