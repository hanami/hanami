module Hanami
  class CLI
    module Commands
      module Generate
        # @since 1.1.0
        # @api private
        class App < Command # rubocop:disable Metrics/ClassLength
          requires "environment"

          desc "Generate an app"

          argument :app, required: true, desc: "The application name (eg. `web`)"
          option :application_base_url, desc: "The app base URL (eg. `/api/v1`)"

          example [
            "admin                              # Generate `admin` app",
            "api --application-base-url=/api/v1 # Generate `api` app and mount at `/api/v1`"
          ]

          # @since 1.1.0
          # @api private
          #
          # rubocop:disable Metrics/AbcSize
          # rubocop:disable Metrics/MethodLength
          def call(app:, application_base_url: nil, **options)
            app      = Utils::String.underscore(app)
            template = options.fetch(:template)
            base_url = application_base_url || "/#{app}"
            context  = Context.new(app: app, base_url: base_url, test: options.fetch(:test), template: template, options: options)

            assert_valid_base_url!(context)

            generate_app(context)
            generate_routes(context)
            generate_layout(context)
            generate_template(context)
            generate_favicon(context)

            create_controllers_directory(context)
            create_assets_images_directory(context)
            create_assets_javascripts_directory(context)
            create_assets_stylesheets_directory(context)

            create_spec_features_directory(context)
            create_spec_controllers_directory(context)
            generate_layout_spec(context)

            inject_require_app(context)
            inject_mount_app(context)

            append_development_http_session_secret(context)
            append_test_http_session_secret(context)
          end
          # rubocop:enable Metrics/MethodLength
          # rubocop:enable Metrics/AbcSize

          private

          # @since 1.1.0
          # @api private
          def assert_valid_base_url!(context)
            if Utils::Blank.blank?(context.base_url) # rubocop:disable Style/GuardClause
              warn "`' is not a valid URL"
              exit(1)
            end
          end

          # @since 1.1.0
          # @api private
          def generate_app(context)
            source      = templates.find("application.erb")
            destination = project.app_application(context)

            generate_file(source, destination, context)
            say(:create, destination)
          end

          # @since 1.1.0
          # @api private
          def generate_routes(context)
            source      = templates.find("routes.erb")
            destination = project.app_routes(context)

            generate_file(source, destination, context)
            say(:create, destination)
          end

          # @since 1.1.0
          # @api private
          def generate_layout(context)
            source      = templates.find("layout.erb")
            destination = project.app_layout(context)

            generate_file(source, destination, context)
            say(:create, destination)
          end

          # @since 1.1.0
          # @api private
          def generate_template(context)
            source      = templates.find("template.#{context.template}.erb")
            destination = project.app_template(context)

            generate_file(source, destination, context)
            say(:create, destination)
          end

          # @since 1.1.0
          # @api private
          def generate_favicon(context)
            source      = templates.find("favicon.ico")
            destination = project.app_favicon(context)

            files.cp(source, destination)
            say(:create, destination)
          end

          # @since 1.1.0
          # @api private
          def create_controllers_directory(context)
            source      = templates.find("gitkeep.erb")
            destination = project.keep(project.controllers(context))

            generate_file(source, destination, context)
            say(:create, destination)
          end

          # @since 1.1.0
          # @api private
          def create_assets_images_directory(context)
            source      = templates.find("gitkeep.erb")
            destination = project.keep(project.images(context))

            generate_file(source, destination, context)
            say(:create, destination)
          end

          # @since 1.1.0
          # @api private
          def create_assets_javascripts_directory(context)
            source      = templates.find("gitkeep.erb")
            destination = project.keep(project.javascripts(context))

            generate_file(source, destination, context)
            say(:create, destination)
          end

          # @since 1.1.0
          # @api private
          def create_assets_stylesheets_directory(context)
            source      = templates.find("gitkeep.erb")
            destination = project.keep(project.stylesheets(context))

            generate_file(source, destination, context)
            say(:create, destination)
          end

          # @since 1.1.0
          # @api private
          def create_spec_features_directory(context)
            source      = templates.find("gitkeep.erb")
            destination = project.keep(project.features_spec(context))

            generate_file(source, destination, context)
            say(:create, destination)
          end

          # @since 1.1.0
          # @api private
          def create_spec_controllers_directory(context)
            source      = templates.find("gitkeep.erb")
            destination = project.keep(project.controllers_spec(context))

            generate_file(source, destination, context)
            say(:create, destination)
          end

          # @since 1.1.0
          # @api private
          def generate_layout_spec(context)
            source      = templates.find("layout_spec.#{context.options.fetch(:test)}.erb")
            destination = project.app_layout_spec(context)

            generate_file(source, destination, context)
            say(:create, destination)
          end

          # @since 1.1.0
          # @api private
          def inject_require_app(context)
            content     = "require_relative '../apps/#{context.app}/application'"
            destination = project.environment(context)

<<<<<<< HEAD
            files.inject_line_after(destination, /require_relative '|"\.\.\/lib\/.*'|"/, content)
=======
            req_regex = /^\s*require .*$/
            rel_regex = /^\s*require_relative .*$/

            case File.read(destination)
            when rel_regex
              files.inject_line_after_last(destination, rel_regex, content)
            when req_regex
              files.inject_line_after_last(destination, req_regex, content)
            else
              raise "No require found"
            end
>>>>>>> 4656e971
            say(:insert, destination)
          end

          # @since 1.1.0
          # @api private
          def inject_mount_app(context)
            content     = "  mount #{context.app.classify}::Application, at: '#{context.base_url}'"
            destination = project.environment(context)

            files.inject_line_after(destination, /Hanami.configure do/, content)
            say(:insert, destination)
          end

          # @since 1.1.0
          # @api private
          def append_development_http_session_secret(context)
            append_env_to_http_session_secret(context, "development")
          end

          # @since 1.1.0
          # @api private
          def append_test_http_session_secret(context)
            append_env_to_http_session_secret(context, "test")
          end

          private

          def append_env_to_http_session_secret(context, env)
            content     = %(#{context.app.upcase}_SESSIONS_SECRET="#{project.app_sessions_secret}")
            destination = project.env(context, env)

            files.append(destination, content)
            say(:append, destination)
          end
        end
      end
    end
  end
end<|MERGE_RESOLUTION|>--- conflicted
+++ resolved
@@ -191,9 +191,6 @@
             content     = "require_relative '../apps/#{context.app}/application'"
             destination = project.environment(context)
 
-<<<<<<< HEAD
-            files.inject_line_after(destination, /require_relative '|"\.\.\/lib\/.*'|"/, content)
-=======
             req_regex = /^\s*require .*$/
             rel_regex = /^\s*require_relative .*$/
 
@@ -205,7 +202,6 @@
             else
               raise "No require found"
             end
->>>>>>> 4656e971
             say(:insert, destination)
           end
 
