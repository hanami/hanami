# frozen_string_literal: true

require "hanami/router"

module Hanami
  class Slice
    # `Hanami::Router` subclass with enhancements for use within Hanami apps.
    #
    # This is loaded from Hanami apps and slices and made available as their
    # {Hanami::Slice::ClassMethods#router router}.
    #
    # @api private
    # @since 2.0.0
    class Router < ::Hanami::Router
      # @api private
      attr_reader :middleware_stack
      attr_reader :path_prefix

      # @api private
<<<<<<< HEAD
      def initialize(routes:, middleware_stack: Routing::Middleware::Stack.new, prefix: ::Hanami::Router::DEFAULT_PREFIX, **kwargs, &blk)
        @path_prefix = Hanami::Router::Prefix.new(prefix)
=======
      # @since 2.0.0
      def initialize(routes:, middleware_stack: Routing::Middleware::Stack.new, **kwargs, &blk)
>>>>>>> f3fab5b7
        @middleware_stack = middleware_stack
        instance_eval(&blk)
        super(**kwargs, &routes)
      end

      # @api private
      # @since 2.0.0
      def freeze
        return self if frozen?

        remove_instance_variable(:@middleware_stack)
        super
      end

      # @api private
<<<<<<< HEAD
      def use(*args, **kwargs, &blk)
        middleware_stack.use(*args, **kwargs.merge(path_prefix: path_prefix.to_s), &blk)
=======
      # @since 2.0.0
      def use(...)
        middleware_stack.use(...)
      end

      # @api private
      # @since 2.0.0
      def scope(*args, &blk)
        middleware_stack.with(args.first) do
          super
        end
>>>>>>> f3fab5b7
      end

      # Yields a block for routes to resolve their action components from the given slice.
      #
      # An optional URL prefix may be supplied with `at:`.
      #
      # @example
      #   # config/routes.rb
      #
      #   module MyApp
      #     class Routes < Hanami::Routes
      #       slice :admin, at: "/admin" do
      #         # Will route to the "actions.posts.index" component in Admin::Slice
      #         get "posts", to: "posts.index"
      #       end
      #     end
      #   end
      #
      # @param slice_name [Symbol] the slice's name
      # @param at [String, nil] optional URL prefix for the routes
      #
      # @api public
      # @since 2.0.0
      def slice(slice_name, at:, &blk)
        blk ||= @resolver.find_slice(slice_name).routes

        prev_resolver = @resolver
        @resolver = @resolver.to_slice(slice_name)

        scope(at, &blk)
      ensure
        @resolver = prev_resolver
      end

      # @api private
      # @since 2.0.0
      def to_rack_app
        middleware_stack.to_rack_app(self)
      end
    end
  end
end<|MERGE_RESOLUTION|>--- conflicted
+++ resolved
@@ -13,17 +13,17 @@
     # @since 2.0.0
     class Router < ::Hanami::Router
       # @api private
+      # @since 2.0.0
       attr_reader :middleware_stack
+
+      # @api private
+      # @since 2.0.0
       attr_reader :path_prefix
 
       # @api private
-<<<<<<< HEAD
+      # @since 2.0.0
       def initialize(routes:, middleware_stack: Routing::Middleware::Stack.new, prefix: ::Hanami::Router::DEFAULT_PREFIX, **kwargs, &blk)
         @path_prefix = Hanami::Router::Prefix.new(prefix)
-=======
-      # @since 2.0.0
-      def initialize(routes:, middleware_stack: Routing::Middleware::Stack.new, **kwargs, &blk)
->>>>>>> f3fab5b7
         @middleware_stack = middleware_stack
         instance_eval(&blk)
         super(**kwargs, &routes)
@@ -39,22 +39,9 @@
       end
 
       # @api private
-<<<<<<< HEAD
+      # @since 2.0.0
       def use(*args, **kwargs, &blk)
         middleware_stack.use(*args, **kwargs.merge(path_prefix: path_prefix.to_s), &blk)
-=======
-      # @since 2.0.0
-      def use(...)
-        middleware_stack.use(...)
-      end
-
-      # @api private
-      # @since 2.0.0
-      def scope(*args, &blk)
-        middleware_stack.with(args.first) do
-          super
-        end
->>>>>>> f3fab5b7
       end
 
       # Yields a block for routes to resolve their action components from the given slice.
