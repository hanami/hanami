# frozen_string_literal: true

require "hanami/router"
require "hanami/middleware"
require "hanami/middleware/app"
require "hanami/errors"

module Hanami
  class Slice
    module Routing
      # @since 2.0.0
      # @api private
      module Middleware
        # Wraps a rack app with a middleware stack
        #
        # We use this class to add middlewares to the rack application generated from
        # {Hanami::Slice::Router}.
        #
        # ```
        # stack = Hanami::Slice::Routing::Middleware::Stack.new
        # stack.use(Rack::ContentType, "text/html")
        # stack.to_rack_app(a_rack_app)
        # ```
        #
        # Middlewares can be mounted on specific paths:
        #
        # ```
        # stack.with("/api") do
        #   stack.use(Rack::ContentType, "application/json")
        # end
        # ```
        #
        # @see Hanami::Config#middleware
        #
        # @since 2.0.0
        # @api private
        class Stack
          include Enumerable

          # @since 2.0.0
          # @api private
          attr_reader :stack

          # Returns an array of Ruby namespaces from which to load middleware classes specified by
          # symbol names given to {#use}.
          #
          # Defaults to `[Hanami::Middleware]`.
          #
          # @return [Array<Object>]
          #
          # @api public
          # @since 2.0.0
          attr_reader :namespaces

          # @since 2.0.0
          # @api private
          def initialize
            @stack = Hash.new { |hash, key| hash[key] = [] }
            @namespaces = [Hanami::Middleware]
          end

          # @since 2.0.0
          # @api private
          def initialize_copy(source)
            super
            @stack = stack.dup
            @namespaces = namespaces.dup
          end

          # Adds a middleware to the stack.
          #
          # @example
          #   # Using a symbol name; adds Hanami::Middleware::BodyParser.new([:json])
          #   middleware.use :body_parser, :json
          #
          #   # Using a class name
          #   middleware.use MyMiddleware
          #
          #   # Adding a middleware before or after others
          #   middleware.use MyMiddleware, before: SomeMiddleware
          #   middleware.use MyMiddleware, after: OtherMiddleware
          #
          # @param spec [Symbol, Class] the middleware name or class name
          # @param args [Array, nil] Arguments to pass to the middleware's `.new` method
          # @param before [Class, nil] an optional (already added) middleware class to add the
          #   middleware before
          # @param after [Class, nil] an optional (already added) middleware class to add the
          #   middleware after
          #
          # @return [self]
          #
          # @api public
          # @since 2.0.0
<<<<<<< HEAD
          # @api private
          def use(spec, *args, path_prefix: ::Hanami::Router::DEFAULT_PREFIX, before: nil, after: nil, &blk)
=======
          def use(spec, *args, before: nil, after: nil, &blk)
>>>>>>> f3fab5b7
            middleware = resolve_middleware_class(spec)
            item = [middleware, args, blk]

            if before
              @stack[path_prefix].insert((idx = index_of(before, path_prefix)).zero? ? 0 : idx - 1, item)
            elsif after
              @stack[path_prefix].insert(index_of(after, path_prefix) + 1, item)
            else
              @stack[path_prefix].push([middleware, args, blk])
            end

            self
          end

          # @since 2.0.0
          # @api private
          def update(other)
            other.stack.each do |path_prefix, items|
              stack[path_prefix].concat(items)
            end
            self
          end

          # @since 2.0.0
          # @api private
          def to_rack_app(app)
            unless Hanami.bundled?("rack")
              raise "Add \"rack\" to your `Gemfile` to run Hanami as a rack app"
            end

            mapping = to_hash
            return app if mapping.empty?

            Hanami::Middleware::App.new(app, mapping)
          end

          # @since 2.0.0
          # @api private
          def to_hash
            @stack.each_with_object({}) do |(path, _), result|
              result[path] = stack_for(path)
            end
          end

          # @since 2.0.0
          # @api private
          def empty?
            @stack.empty?
          end

          # @since 2.0.0
          # @api private
          def each(&blk)
            @stack.each(&blk)
          end

          # @since 2.0.0
          # @api private
          def mapped(builder, prefix, &blk)
            if prefix == ::Hanami::Router::DEFAULT_PREFIX
              builder.instance_eval(&blk)
            else
              builder.map(prefix, &blk)
            end
          end

          private

          # @since 2.0.0
          def index_of(middleware, path_prefix)
            @stack[path_prefix].index { |(m, *)| m.equal?(middleware) }
          end

          # @since 2.0.0
          # @api private
          def stack_for(current_path)
            @stack.each_with_object([]) do |(path, stack), result|
              next unless current_path.start_with?(path)

              result.push(stack)
            end.flatten(1)
          end

          # @since 2.0.0
          def resolve_middleware_class(spec)
            case spec
            when Symbol then load_middleware_class(spec)
            when Class, Module then spec
            else
              if spec.respond_to?(:call)
                spec
              else
                raise UnsupportedMiddlewareSpecError, spec
              end
            end
          end

          # @since 2.0.0
          def load_middleware_class(spec)
            begin
              require "hanami/middleware/#{spec}"
            rescue LoadError # rubocop:disable Lint/SuppressedException
            end

            # FIXME: Classify must use App inflector
            class_name = Hanami::Utils::String.classify(spec.to_s)
            namespace = namespaces.detect { |ns| ns.const_defined?(class_name) }

            if namespace
              namespace.const_get(class_name)
            else
              raise(
                UnsupportedMiddlewareSpecError,
                "Failed to find corresponding middleware class for `#{spec}` in #{namespaces.join(', ')}"
              )
            end
          end
        end
      end
    end
  end
end<|MERGE_RESOLUTION|>--- conflicted
+++ resolved
@@ -91,12 +91,7 @@
           #
           # @api public
           # @since 2.0.0
-<<<<<<< HEAD
-          # @api private
           def use(spec, *args, path_prefix: ::Hanami::Router::DEFAULT_PREFIX, before: nil, after: nil, &blk)
-=======
-          def use(spec, *args, before: nil, after: nil, &blk)
->>>>>>> f3fab5b7
             middleware = resolve_middleware_class(spec)
             item = [middleware, args, blk]
 
