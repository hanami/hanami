require 'hanami/action/session'
require 'hanami/action/routing_helpers'

module Hanami
  # @since 0.9.0
  # @api private
  module Components
    # @since 0.9.0
    # @api private
    module App
      # hanami-controller configuration for a sigle Hanami application in the project.
      #
      # @since 0.9.0
      # @api private
      class Controller
        STRICT_TRANSPORT_SECURITY_HEADER = 'Strict-Transport-Security'.freeze
        STRICT_TRANSPORT_SECURITY_DEFAULT_VALUE = 'max-age=31536000'.freeze

        # Configure hanami-controller for a single Hanami application in the project.
        #
        # @param app [Hanami::Configuration::App] a Hanami application
        #
        # @since 0.9.0
        # @api private
        #
        # rubocop:disable Metrics/AbcSize
        # rubocop:disable Metrics/MethodLength
        def self.resolve(app)
          namespace = app.namespace
          config    = app.configuration

          configuration = Hanami::Controller::Configuration.new do |c|
<<<<<<< HEAD
=======
            # FIXME: remove all the references of `handle_exceptions` from `ApplicationConfiguration`
            # c.handle_exceptions = config.handle_exceptions
>>>>>>> 06c1bdc9
            c.public_directory  = Hanami.public_directory

            c.default_request_format  = config.default_request_format
            c.default_response_format = config.default_response_format

            c.default_headers(
              Hanami::Config::Security::X_FRAME_OPTIONS_HEADER         => config.security.x_frame_options,
              Hanami::Config::Security::X_CONTENT_TYPE_OPTIONS_HEADER  => config.security.x_content_type_options,
              Hanami::Config::Security::X_XSS_PROTECTION_HEADER        => config.security.x_xss_protection,
              Hanami::Config::Security::CONTENT_SECURITY_POLICY_HEADER => config.security.content_security_policy
            )
            c.default_headers[STRICT_TRANSPORT_SECURITY_HEADER] = STRICT_TRANSPORT_SECURITY_DEFAULT_VALUE if config.force_ssl

            if config.cookies.enabled?
              require 'hanami/action/cookies'
              c.cookies config.cookies.default_options
            end
          end

          namespace.const_set("Controllers", Module.new {})

          # unless namespace.const_defined?('Controller', false)
          #   controller = Hanami::Controller.duplicate(namespace) do
          #     public_directory  Hanami.public_directory
          #     default_request_format config.default_request_format
          #     default_response_format config.default_response_format
          #     default_headers(
          #       Hanami::Config::Security::X_FRAME_OPTIONS_HEADER         => config.security.x_frame_options,
          #       Hanami::Config::Security::X_CONTENT_TYPE_OPTIONS_HEADER  => config.security.x_content_type_options,
          #       Hanami::Config::Security::X_XSS_PROTECTION_HEADER        => config.security.x_xss_protection,
          #       Hanami::Config::Security::CONTENT_SECURITY_POLICY_HEADER => config.security.content_security_policy
          #     )
          #     default_headers[STRICT_TRANSPORT_SECURITY_HEADER] = STRICT_TRANSPORT_SECURITY_DEFAULT_VALUE if config.force_ssl

          #     if config.cookies.enabled?
          #       require 'hanami/action/cookies'
          #       prepare { include Hanami::Action::Cookies }
          #       cookies config.cookies.default_options
          #     end

          #     if config.sessions.enabled?
          #       prepare do
          #         include Hanami::Action::Session
          #         include Hanami::Action::CSRFProtection
          #       end
          #     end

          #     prepare { include Hanami::Action::RoutingHelpers }

          #     config.controller.__apply(self)
          #   end

          #   namespace.const_set('Controller', controller)
          # end

          Components.resolved "#{app.app_name}.controller", configuration
        end
      end
      # rubocop:enable Metrics/MethodLength
      # rubocop:enable Metrics/AbcSize
    end
  end
end<|MERGE_RESOLUTION|>--- conflicted
+++ resolved
@@ -30,12 +30,7 @@
           config    = app.configuration
 
           configuration = Hanami::Controller::Configuration.new do |c|
-<<<<<<< HEAD
-=======
-            # FIXME: remove all the references of `handle_exceptions` from `ApplicationConfiguration`
-            # c.handle_exceptions = config.handle_exceptions
->>>>>>> 06c1bdc9
-            c.public_directory  = Hanami.public_directory
+            c.public_directory = Hanami.public_directory
 
             c.default_request_format  = config.default_request_format
             c.default_response_format = config.default_response_format
