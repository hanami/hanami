--- conflicted
+++ resolved
@@ -16,10 +16,7 @@
 
           require "\#{__dir__}/../config/environment"
           Hanami::Components.resolve('mailer.configuration')
-<<<<<<< HEAD
-=======
 
->>>>>>> c270a0d5
           configuration = Hanami::Components['mailer.configuration']
           puts "mailer.configuration.delivery_method: \#{configuration.delivery_method.first.inspect}"
 EOF
