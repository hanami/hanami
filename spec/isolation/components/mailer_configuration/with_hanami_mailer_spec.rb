--- conflicted
+++ resolved
@@ -16,10 +16,7 @@
 
           require "\#{__dir__}/../config/environment"
           Hanami::Components.resolve('mailer.configuration')
-<<<<<<< HEAD
-=======
 
->>>>>>> 9e5b0f5b
           configuration = Hanami::Components['mailer.configuration']
           puts "mailer.configuration.delivery_method: \#{configuration.delivery_method.first.inspect}"
 EOF
