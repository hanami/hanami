RSpec.describe "Components: logger", type: :cli do
  it "accepts arbitrary arguments" do
    with_project do
      count = 5
      replace 'config/environment.rb', 'logger ', "logger #{count}, 128, stream: 'log/development.log'"

      write "script/components", <<~EOF
        require "\#{__dir__}/../config/environment"
        Hanami.boot
        Hanami::Components.resolve('logger')
        
        10.times do
          Hanami.logger.debug 'hello'
        end
<<<<<<< HEAD
EOF
=======
      EOF
>>>>>>> 3e1169b8

      bundle_exec "ruby script/components"

      logs = Hanami::Utils::FileList['log/development.log*']
      expect(logs.count).to eq(count)
    end
  end
end<|MERGE_RESOLUTION|>--- conflicted
+++ resolved
@@ -12,11 +12,7 @@
         10.times do
           Hanami.logger.debug 'hello'
         end
-<<<<<<< HEAD
-EOF
-=======
       EOF
->>>>>>> 3e1169b8
 
       bundle_exec "ruby script/components"
 
