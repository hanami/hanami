--- conflicted
+++ resolved
@@ -5,20 +5,11 @@
         with_project("code_reloading", exclude_gems: ['shotgun']) do
           write "script/components", <<-EOF
 
-<<<<<<< HEAD
-            require "\#{__dir__}/../config/environment"
-            Hanami::Components.resolved('environment', Hanami::Environment.new(code_reloading: false))
-            Hanami::Components.resolve('code_reloading')
-            puts Hanami::Components['code_reloading'].class
-
-          EOF
-=======
           require "\#{__dir__}/../config/environment"
           Hanami::Components.resolved('environment', Hanami::Environment.new(code_reloading: false))
           Hanami::Components.resolve('code_reloading')
           puts Hanami::Components['code_reloading'].class
 EOF
->>>>>>> d3af87a0
 
           RSpec::Support::Bundler.with_clean_env do
             bundle_exec "ruby script/components"
