--- conflicted
+++ resolved
@@ -9,10 +9,7 @@
           Hanami::Components.resolved('environment', Hanami::Environment.new(code_reloading: true))
           Hanami::Components.resolve('code_reloading')
           puts Hanami::Components['code_reloading'].class
-<<<<<<< HEAD
-=======
 
->>>>>>> 0c7229cc
           EOF
 
           RSpec::Support::Bundler.with_clean_env do
