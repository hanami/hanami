RSpec.describe "Components: code_reloading", type: :cli do
  context "without shotgun" do
    context "with code reloading enabled" do
      it "is false" do
        with_project("code_reloading", exclude_gems: ['shotgun']) do
          write "script/components", <<~EOF
            require "\#{__dir__}/../config/environment"
            Hanami::Components.resolved('environment', Hanami::Environment.new(code_reloading: true))
            Hanami::Components.resolve('code_reloading')
            puts Hanami::Components['code_reloading'].class
<<<<<<< HEAD
EOF
=======
          EOF
>>>>>>> 3e1169b8

          RSpec::Support::Bundler.with_clean_env do
            bundle_exec "ruby script/components"
          end

          expect(out).to include("FalseClass")
        end
      end
    end
  end
end<|MERGE_RESOLUTION|>--- conflicted
+++ resolved
@@ -8,11 +8,7 @@
             Hanami::Components.resolved('environment', Hanami::Environment.new(code_reloading: true))
             Hanami::Components.resolve('code_reloading')
             puts Hanami::Components['code_reloading'].class
-<<<<<<< HEAD
-EOF
-=======
           EOF
->>>>>>> 3e1169b8
 
           RSpec::Support::Bundler.with_clean_env do
             bundle_exec "ruby script/components"
