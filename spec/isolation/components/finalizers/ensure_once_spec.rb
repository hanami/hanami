--- conflicted
+++ resolved
@@ -15,11 +15,7 @@
         end
         
         Counter.increment!
-<<<<<<< HEAD
-EOF
-=======
       EOF
->>>>>>> 3e1169b8
 
       require Pathname.new(Dir.pwd).join("config", "environment")
       Hanami::Components.resolve('finalizers')
