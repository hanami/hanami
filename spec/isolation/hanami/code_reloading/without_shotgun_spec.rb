RSpec.describe "Hanami.code_reloading?", type: :cli do
  context "without shotgun" do
    it "returns false" do
      with_project("bookshelf", exclude_gems: ["shotgun"]) do
        write "script/components", <<~EOF
          require "\#{__dir__}/../config/environment"
          Hanami.boot
          puts "code reloading: \#{Hanami.code_reloading?}"
<<<<<<< HEAD
EOF
=======
        EOF
>>>>>>> 3e1169b8
        bundle_exec "ruby script/components"

        expect(out).to include("code reloading: false")
      end
    end
  end
end<|MERGE_RESOLUTION|>--- conflicted
+++ resolved
@@ -6,11 +6,7 @@
           require "\#{__dir__}/../config/environment"
           Hanami.boot
           puts "code reloading: \#{Hanami.code_reloading?}"
-<<<<<<< HEAD
-EOF
-=======
         EOF
->>>>>>> 3e1169b8
         bundle_exec "ruby script/components"
 
         expect(out).to include("code reloading: false")
