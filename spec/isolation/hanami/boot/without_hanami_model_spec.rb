RSpec.describe "Hanami.boot", type: :cli do
  context "without hanami-model" do
    it "boots all the project's components" do
      project_without_hanami_model do
        generate "app admin"

        write "script/components", <<~EOF
          require "\#{__dir__}/../config/environment"
          Hanami.boot
          
          puts "all: \#{Hanami::Components['all']}"
          puts "apps: \#{Hanami::Components['apps']}"
          
          puts "model: \#{Hanami::Components['model'].inspect}"
          puts "model.sql: \#{Hanami::Components['model.sql'].inspect}"
          puts "model.configuration: \#{Hanami::Components['model.configuration'].inspect}"
          puts "model.bundled: \#{Hanami::Components['model.bundled'].inspect}"
          
          puts "admin: \#{Hanami::Components['admin']}"
          puts "web: \#{Hanami::Components['web']}"
          
          puts "admin.configuration: \#{Hanami::Components['admin.configuration'].class}"
          puts "web.configuration: \#{Hanami::Components['web.configuration'].class}"
          
          puts "Hanami::Model: \#{defined?(Hanami::Model).inspect}"
          
          puts "Admin::Controllers: \#{defined?(Admin::Controllers)}"
          puts "Web::Controllers: \#{defined?(Web::Controllers)}"
          
          puts "Admin::Views: \#{defined?(Admin::Views)}"
          puts "Web::Views: \#{defined?(Web::Views)}"
<<<<<<< HEAD
EOF
=======
        EOF
>>>>>>> 3e1169b8

        bundle_exec "ruby script/components"

        expect(out).to include("all: true")
        expect(out).to include("apps: true")

        expect(out).to include("model: nil")
        expect(out).to include("model.sql: nil")
        expect(out).to include("model.configuration: nil")
        expect(out).to include("model.bundled: nil")

        expect(out).to include("admin: true")
        expect(out).to include("web: true")

        expect(out).to include("admin.configuration: Hanami::ApplicationConfiguration")
        expect(out).to include("web.configuration: Hanami::ApplicationConfiguration")

        expect(out).to include("Hanami::Model: nil")

        expect(out).to include("Admin::Controllers: constant")
        expect(out).to include("Web::Controllers: constant")

        expect(out).to include("Admin::Views: constant")
        expect(out).to include("Web::Views: constant")
      end
    end
  end
end<|MERGE_RESOLUTION|>--- conflicted
+++ resolved
@@ -29,11 +29,7 @@
           
           puts "Admin::Views: \#{defined?(Admin::Views)}"
           puts "Web::Views: \#{defined?(Web::Views)}"
-<<<<<<< HEAD
-EOF
-=======
         EOF
->>>>>>> 3e1169b8
 
         bundle_exec "ruby script/components"
 
