--- conflicted
+++ resolved
@@ -17,7 +17,6 @@
         hanami "db prepare"
 
         write "script/components", <<-EOF
-<<<<<<< HEAD
 
         require "\#{__dir__}/../config/environment"
 
@@ -35,24 +34,6 @@
         puts "mailer configuration: \#{mailer_configuration.object_id == Hanami::Components['mailer.configuration'].object_id}"
         puts "model configuration: \#{model_configuration.object_id == Hanami::Components['model.configuration'].object_id}"
 
-=======
-        require "\#{__dir__}/../config/environment"
-
-        Hanami.boot
-        puts "code reloading: \#{Hanami.code_reloading?}"
-
-        mailer_configuration = Hanami::Components['mailer.configuration']
-        model_configuration  = Hanami::Components['model.configuration']
-
-        admin_configuration = Hanami::Components['admin.configuration']
-        web_configuration   = Hanami::Components['web.configuration']
-
-        Hanami.boot
-
-        puts "mailer configuration: \#{mailer_configuration.object_id == Hanami::Components['mailer.configuration'].object_id}"
-        puts "model configuration: \#{model_configuration.object_id == Hanami::Components['model.configuration'].object_id}"
-
->>>>>>> 347b0861
         puts "admin configuration: \#{admin_configuration.object_id == Hanami::Components['admin.configuration'].object_id}"
         puts "web configuration: \#{web_configuration.object_id == Hanami::Components['web.configuration'].object_id}"
 EOF
