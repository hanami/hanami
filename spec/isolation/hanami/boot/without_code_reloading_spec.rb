--- conflicted
+++ resolved
@@ -13,11 +13,7 @@
               end
             end
           end
-<<<<<<< HEAD
-EOF
-=======
         EOF
->>>>>>> 3e1169b8
         hanami "db prepare"
 
         write "script/components", <<~EOF
@@ -38,11 +34,7 @@
           
           puts "admin configuration: \#{admin_configuration.object_id == Hanami::Components['admin.configuration'].object_id}"
           puts "web configuration: \#{web_configuration.object_id == Hanami::Components['web.configuration'].object_id}"
-<<<<<<< HEAD
-EOF
-=======
         EOF
->>>>>>> 3e1169b8
 
         bundle_exec "ruby script/components"
 
