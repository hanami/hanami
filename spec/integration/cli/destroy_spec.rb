RSpec.describe "hanami destroy", type: :cli do
  it "prints subcommands" do
    with_project do
      output = <<~OUT
        Commands:
          hanami destroy action APP ACTION                     # Destroy an action from app
          hanami destroy app APP                               # Destroy an app
          hanami destroy mailer MAILER                         # Destroy a mailer
          hanami destroy migration MIGRATION                   # Destroy a migration
          hanami destroy model MODEL                           # Destroy a model
<<<<<<< HEAD
OUT
=======
      OUT
>>>>>>> 3e1169b8

      run_command "hanami destroy", output, exit_status: 1
    end
  end
end<|MERGE_RESOLUTION|>--- conflicted
+++ resolved
@@ -8,11 +8,7 @@
           hanami destroy mailer MAILER                         # Destroy a mailer
           hanami destroy migration MIGRATION                   # Destroy a migration
           hanami destroy model MODEL                           # Destroy a model
-<<<<<<< HEAD
-OUT
-=======
       OUT
->>>>>>> 3e1169b8
 
       run_command "hanami destroy", output, exit_status: 1
     end
