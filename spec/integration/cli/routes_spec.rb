--- conflicted
+++ resolved
@@ -9,11 +9,7 @@
             [200, {}, ["PONG"]]
           end
         end
-<<<<<<< HEAD
-EOF
-=======
       EOF
->>>>>>> 3e1169b8
 
       unshift "config/environment.rb", "require_relative '../lib/ping'"
       replace "config/environment.rb", "Hanami.configure do", "Hanami.configure do\nmount Ping, at: '/ping'"
@@ -43,11 +39,7 @@
         
         Options:
           --help, -h                      	# Print this help
-<<<<<<< HEAD
-OUT
-=======
       OUT
->>>>>>> 3e1169b8
 
       run_command 'hanami routes --help', output
     end
