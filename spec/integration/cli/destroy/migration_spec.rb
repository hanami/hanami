require 'pathname'

RSpec.describe "hanami destroy", type: :cli do
  describe "migration" do
    it "destroys migration" do
      with_project do
        migration = Pathname.new("db").join("migrations", "20170127165331_create_users.rb").to_s
        File.open(migration, "wb+") { |f| f.write("migration") }

        output = [
          "remove  #{migration}"
        ]

        run_command "hanami destroy migration create_users", output

        expect(migration).to_not be_an_existing_file
      end
    end

    it "fails with missing argument" do
      with_project do
        output = <<~OUT
          ERROR: "hanami destroy migration" was called with no arguments
          Usage: "hanami destroy migration MIGRATION"
<<<<<<< HEAD
OUT
=======
        OUT
>>>>>>> 3e1169b8
        run_command "hanami destroy migration", output, exit_status: 1
      end
    end

    it "fails with unknown migration" do
      with_project do
        output = <<~OUT
          cannot find `create_unknowns'. Please have a look at `db/migrations' directory to find an existing migration
<<<<<<< HEAD
OUT
=======
        OUT
>>>>>>> 3e1169b8
        run_command "hanami destroy migration create_unknowns", output, exit_status: 1
      end
    end

    it 'prints help message' do
      with_project do
        banner = <<~OUT
          Command:
            hanami destroy migration
          
          Usage:
            hanami destroy migration MIGRATION
          
          Description:
            Destroy a migration
          
          Arguments:
            MIGRATION           	# REQUIRED The migration name (eg. `create_users`)
          
          Options:
            --help, -h                      	# Print this help
          
          Examples:
<<<<<<< HEAD
OUT
=======
        OUT
>>>>>>> 3e1169b8
        output = [
          banner,
          %r{  hanami destroy migration create_users # Destroy `db/migrations/[\d]{14}_create_users.rb`}
        ]

        run_command 'hanami destroy migration --help', output
      end
    end
  end # migration
end<|MERGE_RESOLUTION|>--- conflicted
+++ resolved
@@ -22,11 +22,7 @@
         output = <<~OUT
           ERROR: "hanami destroy migration" was called with no arguments
           Usage: "hanami destroy migration MIGRATION"
-<<<<<<< HEAD
-OUT
-=======
         OUT
->>>>>>> 3e1169b8
         run_command "hanami destroy migration", output, exit_status: 1
       end
     end
@@ -35,11 +31,7 @@
       with_project do
         output = <<~OUT
           cannot find `create_unknowns'. Please have a look at `db/migrations' directory to find an existing migration
-<<<<<<< HEAD
-OUT
-=======
         OUT
->>>>>>> 3e1169b8
         run_command "hanami destroy migration create_unknowns", output, exit_status: 1
       end
     end
@@ -63,11 +55,7 @@
             --help, -h                      	# Print this help
           
           Examples:
-<<<<<<< HEAD
-OUT
-=======
         OUT
->>>>>>> 3e1169b8
         output = [
           banner,
           %r{  hanami destroy migration create_users # Destroy `db/migrations/[\d]{14}_create_users.rb`}
