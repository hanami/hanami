--- conflicted
+++ resolved
@@ -71,11 +71,7 @@
         output = <<~OUT
           ERROR: "hanami destroy app" was called with no arguments
           Usage: "hanami destroy app APP"
-<<<<<<< HEAD
-OUT
-=======
         OUT
->>>>>>> 3e1169b8
         run_command "hanami destroy app", output, exit_status: 1
       end
     end
@@ -84,11 +80,7 @@
       with_project do
         output = <<~OUT
           `unknown' is not a valid APP. Please specify one of: `web'
-<<<<<<< HEAD
-OUT
-=======
         OUT
->>>>>>> 3e1169b8
         run_command "hanami destroy app unknown", output, exit_status: 1
       end
     end
@@ -113,11 +105,7 @@
           
           Examples:
             hanami destroy app admin # Destroy `admin` app
-<<<<<<< HEAD
-OUT
-=======
         OUT
->>>>>>> 3e1169b8
 
         run_command 'hanami destroy app --help', output
       end
