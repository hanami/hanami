--- conflicted
+++ resolved
@@ -50,11 +50,7 @@
         output = <<~OUT
           ERROR: "hanami destroy model" was called with no arguments
           Usage: "hanami destroy model MODEL"
-<<<<<<< HEAD
-OUT
-=======
         OUT
->>>>>>> 3e1169b8
 
         run_command "hanami destroy model", output, exit_status: 1
       end
@@ -70,11 +66,7 @@
             `hanami destroy model` will destroy an entity along with repository and \n  corresponding tests
           
             > $ hanami destroy model car
-<<<<<<< HEAD
-OUT
-=======
         OUT
->>>>>>> 3e1169b8
 
         run_command 'hanami destroy model --help', output
       end
@@ -84,11 +76,7 @@
       with_project do
         output = <<~OUT
           cannot find `unknown' model. Please have a look at `lib/bookshelf/entities' directory to find an existing model.
-<<<<<<< HEAD
-OUT
-=======
         OUT
->>>>>>> 3e1169b8
 
         run_command "hanami destroy model unknown", output, exit_status: 1
       end
@@ -114,11 +102,7 @@
           
           Examples:
             hanami destroy model user # Destroy `User` entity and `UserRepository` repository
-<<<<<<< HEAD
-OUT
-=======
         OUT
->>>>>>> 3e1169b8
 
         run_command 'hanami destroy model --help', output
       end
