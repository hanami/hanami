--- conflicted
+++ resolved
@@ -70,11 +70,7 @@
             > $ hanami destroy model car
         OUT
 
-<<<<<<< HEAD
-        run_command "hanami destroy model --help", output
-=======
         run_cmd 'hanami destroy model --help', output
->>>>>>> 7bae3d8a
       end
     end
 
@@ -110,11 +106,7 @@
             hanami destroy model user # Destroy `User` entity and `UserRepository` repository
         OUT
 
-<<<<<<< HEAD
-        run_command "hanami destroy model --help", output
-=======
         run_cmd 'hanami destroy model --help', output
->>>>>>> 7bae3d8a
       end
     end
   end # model
