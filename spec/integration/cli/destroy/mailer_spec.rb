--- conflicted
+++ resolved
@@ -27,11 +27,7 @@
         output = <<~OUT
           ERROR: "hanami generate mailer" was called with no arguments
           Usage: "hanami generate mailer MAILER"
-<<<<<<< HEAD
-OUT
-=======
         OUT
->>>>>>> 3e1169b8
 
         run_command "hanami generate mailer", output, exit_status: 1
       end
@@ -41,11 +37,7 @@
       with_project do
         output = <<~OUT
           cannot find `unknown' mailer. Please have a look at `lib/bookshelf/mailers' directory to find an existing mailer.
-<<<<<<< HEAD
-OUT
-=======
         OUT
->>>>>>> 3e1169b8
 
         run_command "hanami destroy mailer unknown", output, exit_status: 1
       end
@@ -71,11 +63,7 @@
           
           Examples:
             hanami destroy mailer welcome # Destroy `WelcomeMailer` mailer
-<<<<<<< HEAD
-OUT
-=======
         OUT
->>>>>>> 3e1169b8
 
         run_command 'hanami destroy mailer --help', output
       end
