# frozen_string_literal: true

RSpec.describe "hanami destroy", type: :integration do
  describe "mailer" do
    context "destroy a mailer" do
      let(:output) do
        ["remove  spec/bookshelf_generate_mailer/mailers/welcome_spec.rb",
         "remove  lib/bookshelf_generate_mailer/mailers/templates/welcome.html.erb",
         "remove  lib/bookshelf_generate_mailer/mailers/templates/welcome.txt.erb",
         "remove  lib/bookshelf_generate_mailer/mailers/welcome.rb"]
      end

      it "generate the mailer files" do
        with_project("bookshelf_generate_mailer", test: "rspec") do
          generate "mailer welcome"

          run_cmd "hanami destroy mailer welcome", output

          expect("spec/bookshelf_generate_mailer/mailers/welcome_spec.rb").to_not           be_an_existing_file
          expect("lib/bookshelf_generate_mailer/mailers/templates/welcome.html.erb").to_not be_an_existing_file
          expect("lib/bookshelf_generate_mailer/mailers/templates/welcome.txt.erb").to_not  be_an_existing_file
          expect("lib/bookshelf_generate_mailer/mailers/welcome.rb").to_not                 be_an_existing_file
        end
      end
    end

    it "fails with missing arguments" do
      with_project("bookshelf_generate_mailer_without_args") do
        output = <<~OUT
          ERROR: "hanami generate mailer" was called with no arguments
          Usage: "hanami generate mailer MAILER"
        OUT

        run_cmd "hanami generate mailer", output, exit_status: 1
      end
    end

    it "fails with unknown mailer" do
      with_project do
        output = <<~OUT
          cannot find `unknown' mailer. Please have a look at `lib/bookshelf/mailers' directory to find an existing mailer.
        OUT

        run_cmd "hanami destroy mailer unknown", output, exit_status: 1
      end
    end

    it "prints help message" do
      with_project do
        output = <<~OUT
          Command:
            hanami destroy mailer

          Usage:
            hanami destroy mailer MAILER

          Description:
            Destroy a mailer

<<<<<<< HEAD
Arguments:
  MAILER                            # REQUIRED The mailer name (eg. `welcome`)

Options:
  --help, -h                        # Print this help
=======
          Arguments:
            MAILER              	# REQUIRED The mailer name (eg. `welcome`)

          Options:
            --help, -h                      	# Print this help
>>>>>>> 186cc7e4

          Examples:
            hanami destroy mailer welcome # Destroy `WelcomeMailer` mailer
        OUT

        run_cmd 'hanami destroy mailer --help', output
      end
    end
  end
end<|MERGE_RESOLUTION|>--- conflicted
+++ resolved
@@ -48,32 +48,24 @@
     it "prints help message" do
       with_project do
         output = <<~OUT
-          Command:
-            hanami destroy mailer
+Command:
+  hanami destroy mailer
 
-          Usage:
-            hanami destroy mailer MAILER
+Usage:
+  hanami destroy mailer MAILER
 
-          Description:
-            Destroy a mailer
+Description:
+  Destroy a mailer
 
-<<<<<<< HEAD
 Arguments:
   MAILER                            # REQUIRED The mailer name (eg. `welcome`)
 
 Options:
   --help, -h                        # Print this help
-=======
-          Arguments:
-            MAILER              	# REQUIRED The mailer name (eg. `welcome`)
 
-          Options:
-            --help, -h                      	# Print this help
->>>>>>> 186cc7e4
-
-          Examples:
-            hanami destroy mailer welcome # Destroy `WelcomeMailer` mailer
-        OUT
+Examples:
+  hanami destroy mailer welcome # Destroy `WelcomeMailer` mailer
+OUT
 
         run_cmd 'hanami destroy mailer --help', output
       end
