--- conflicted
+++ resolved
@@ -74,11 +74,7 @@
         output = <<~OUT
           ERROR: "hanami destroy action" was called with no arguments
           Usage: "hanami destroy action APP ACTION"
-<<<<<<< HEAD
-OUT
-=======
         OUT
->>>>>>> 3e1169b8
 
         run_command "hanami destroy action", output, exit_status: 1
       end
@@ -89,11 +85,7 @@
         output = <<~OUT
           ERROR: "hanami destroy action" was called with arguments ["home#index"]
           Usage: "hanami destroy action APP ACTION"
-<<<<<<< HEAD
-OUT
-=======
         OUT
->>>>>>> 3e1169b8
 
         run_command "hanami destroy action home#index", output, exit_status: 1
       end
@@ -112,11 +104,7 @@
         output = <<~OUT
           cannot find `home#index' in `web' application.
           please run `hanami routes' to know the existing actions.
-<<<<<<< HEAD
-OUT
-=======
         OUT
->>>>>>> 3e1169b8
 
         run_command "hanami destroy action web home#index", output, exit_status: 1
       end
@@ -144,11 +132,7 @@
           Examples:
             hanami destroy action web home#index    # Basic usage
             hanami destroy action admin users#index # Destroy from `admin` app
-<<<<<<< HEAD
-OUT
-=======
         OUT
->>>>>>> 3e1169b8
 
         run_command 'hanami destroy action --help', output
       end
