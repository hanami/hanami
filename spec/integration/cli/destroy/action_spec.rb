# frozen_string_literal: true

RSpec.describe "hanami destroy", type: :integration do
  describe "action" do
    it "destroys action" do
      with_project do
        generate "action web books#index"
        output = [
          "subtract  apps/web/config/routes.rb",
          "remove  spec/web/views/books/index_spec.rb",
          "remove  apps/web/templates/books/index.html.erb",
          "remove  apps/web/views/books/index.rb",
          "remove  apps/web/controllers/books/index.rb",
          "remove  spec/web/controllers/books/index_spec.rb"
        ]

        run_cmd "hanami destroy action web books#index", output

        expect("spec/web/controllers/books/index_spec.rb").to_not be_an_existing_file
        expect("apps/web/controllers/books/index.rb").to_not      be_an_existing_file
        expect("apps/web/views/books/index.rb").to_not            be_an_existing_file
        expect("apps/web/templates/books/index.html.erb").to_not  be_an_existing_file
        expect("spec/web/views/books/index_spec.rb").to_not       be_an_existing_file

        expect("apps/web/config/routes.rb").to_not have_file_content(%r{get '/books', to: 'books#index'})
      end
    end

    it "destroys namespaced action" do
      with_project do
        generate "action web api/books#index"
        output = [
          "subtract  apps/web/config/routes.rb",
          "remove  spec/web/views/api/books/index_spec.rb",
          "remove  apps/web/templates/api/books/index.html.erb",
          "remove  apps/web/views/api/books/index.rb",
          "remove  apps/web/controllers/api/books/index.rb",
          "remove  spec/web/controllers/api/books/index_spec.rb"
        ]

        run_cmd "hanami destroy action web api/books#index", output

        expect("spec/web/controllers/api/books/index_spec.rb").to_not be_an_existing_file
        expect("apps/web/controllers/api/books/index.rb").to_not      be_an_existing_file
        expect("apps/web/views/api/books/index.rb").to_not            be_an_existing_file
        expect("apps/web/templates/api/books/index.html.erb").to_not  be_an_existing_file
        expect("spec/web/views/api/books/index_spec.rb").to_not       be_an_existing_file

        expect("apps/web/config/routes.rb").to_not have_file_content(%r{get '/api/books', to: 'api/books#index'})
      end
    end

    it "destroys action without view" do
      with_project do
        generate "action web home#ping --skip-view --url=/ping"
        output = [
          "subtract  apps/web/config/routes.rb",
          "remove  apps/web/controllers/home/ping.rb",
          "remove  spec/web/controllers/home/ping_spec.rb"
        ]

        run_cmd "hanami destroy action web home#ping", output

        expect("spec/web/controllers/home/ping_spec.rb").to_not be_an_existing_file
        expect("apps/web/controllers/home/ping.rb").to_not      be_an_existing_file
        expect("apps/web/views/home/ping.rb").to_not            be_an_existing_file
        expect("apps/web/templates/home/ping.html.erb").to_not  be_an_existing_file
        expect("spec/web/views/home/ping_spec.rb").to_not       be_an_existing_file

        expect("apps/web/config/routes.rb").to_not have_file_content(%r{get '/ping', to: 'home#ping'})
      end
    end

    it "fails with missing arguments" do
      with_project do
        output = <<~OUT
          ERROR: "hanami destroy action" was called with no arguments
          Usage: "hanami destroy action APP ACTION"
        OUT

        run_cmd "hanami destroy action", output, exit_status: 1
      end
    end

    it "fails with missing app" do
      with_project("bookshelf_generate_action_without_app") do
        output = <<~OUT
          ERROR: "hanami destroy action" was called with arguments ["home#index"]
          Usage: "hanami destroy action APP ACTION"
        OUT

        run_cmd "hanami destroy action home#index", output, exit_status: 1
      end
    end

    it "fails with unknown app" do
      with_project("bookshelf_generate_action_with_unknown_app") do
        output = "`foo' is not a valid APP. Please specify one of: `web'"

        run_cmd "hanami destroy action foo home#index", output, exit_status: 1
      end
    end

    it "fails with unknown action" do
      with_project("bookshelf_generate_action_with_unknown_action") do
        output = <<~OUT
          cannot find `home#index' in `web' application.
          please run `hanami routes' to know the existing actions.
        OUT

        run_cmd "hanami destroy action web home#index", output, exit_status: 1
      end
    end

    it "prints help message" do
      with_project do
        output = <<~OUT
          Command:
            hanami destroy action

          Usage:
            hanami destroy action APP ACTION

          Description:
            Destroy an action from app

<<<<<<< HEAD
Arguments:
  APP                               # REQUIRED The application name (eg. `web`)
  ACTION                            # REQUIRED The action name (eg. `home#index`)

Options:
  --help, -h                        # Print this help
=======
          Arguments:
            APP                 	# REQUIRED The application name (eg. `web`)
            ACTION              	# REQUIRED The action name (eg. `home#index`)

          Options:
            --help, -h                      	# Print this help
>>>>>>> 186cc7e4

          Examples:
            hanami destroy action web home#index    # Basic usage
            hanami destroy action admin users#index # Destroy from `admin` app
        OUT

        run_cmd 'hanami destroy action --help', output
      end
    end
  end # action
end<|MERGE_RESOLUTION|>--- conflicted
+++ resolved
@@ -115,35 +115,26 @@
     it "prints help message" do
       with_project do
         output = <<~OUT
-          Command:
-            hanami destroy action
+Command:
+  hanami destroy action
 
-          Usage:
-            hanami destroy action APP ACTION
+Usage:
+  hanami destroy action APP ACTION
 
-          Description:
-            Destroy an action from app
+Description:
+  Destroy an action from app
 
-<<<<<<< HEAD
 Arguments:
   APP                               # REQUIRED The application name (eg. `web`)
   ACTION                            # REQUIRED The action name (eg. `home#index`)
 
 Options:
   --help, -h                        # Print this help
-=======
-          Arguments:
-            APP                 	# REQUIRED The application name (eg. `web`)
-            ACTION              	# REQUIRED The action name (eg. `home#index`)
 
-          Options:
-            --help, -h                      	# Print this help
->>>>>>> 186cc7e4
-
-          Examples:
-            hanami destroy action web home#index    # Basic usage
-            hanami destroy action admin users#index # Destroy from `admin` app
-        OUT
+Examples:
+  hanami destroy action web home#index    # Basic usage
+  hanami destroy action admin users#index # Destroy from `admin` app
+OUT
 
         run_cmd 'hanami destroy action --help', output
       end
