--- conflicted
+++ resolved
@@ -38,11 +38,7 @@
           
           Options:
             --help, -h                      	# Print this help
-<<<<<<< HEAD
-OUT
-=======
         OUT
->>>>>>> 3e1169b8
 
         run_command 'hanami version --help', output
       end
@@ -79,11 +75,7 @@
         
         Options:
           --help, -h                      	# Print this help
-<<<<<<< HEAD
-OUT
-=======
       OUT
->>>>>>> 3e1169b8
 
       run_command 'hanami version --help', output
     end
