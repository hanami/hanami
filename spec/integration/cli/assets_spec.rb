--- conflicted
+++ resolved
@@ -4,11 +4,7 @@
       output = <<~OUT
         Commands:
           hanami assets precompile              # Precompile assets for deployment
-<<<<<<< HEAD
-OUT
-=======
       OUT
->>>>>>> 3e1169b8
 
       run_command "hanami assets", output, exit_status: 1
     end
