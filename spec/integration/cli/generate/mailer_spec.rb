RSpec.describe "hanami generate", type: :cli do
  describe 'mailer' do
    context 'generates a new mailer' do
      let(:output) do
        ["create  lib/bookshelf_generate_mailer/mailers/welcome.rb",
         "create  spec/bookshelf_generate_mailer/mailers/welcome_spec.rb",
         "create  lib/bookshelf_generate_mailer/mailers/templates/welcome.txt.erb",
         "create  lib/bookshelf_generate_mailer/mailers/templates/welcome.html.erb"]
      end

      it 'generate the mailer files' do
        with_project('bookshelf_generate_mailer', test: 'rspec') do
          run_command "hanami generate mailer welcome", output
          #
          # lib/bookshelf_generate_mailer/mailers/welcome.rb
          #
          expect('lib/bookshelf_generate_mailer/mailers/welcome.rb').to have_file_content <<~END
            class Mailers::Welcome
              include Hanami::Mailer
            
              from    '<from>'
              to      '<to>'
              subject 'Hello'
            end
<<<<<<< HEAD
END
=======
          END
>>>>>>> 3e1169b8

          expect('lib/bookshelf_generate_mailer/mailers/templates/welcome.txt.erb').to have_file_content ''
          expect('lib/bookshelf_generate_mailer/mailers/templates/welcome.html.erb').to have_file_content ''
        end
      end

      it 'generates a proper minitest file' do
        with_project('bookshelf_generate_mailer', test: 'minitest') do
          run_command "hanami generate mailer welcome", output
          #
          # spec/bookshelf_generate_mailer/mailers/welcome_spec.rb
          #
          expect('spec/bookshelf_generate_mailer/mailers/welcome_spec.rb').to have_file_content <<~END
            require_relative '../../spec_helper'
            
            describe Mailers::Welcome do
              it 'delivers email' do
                mail = Mailers::Welcome.deliver
              end
            end
<<<<<<< HEAD
END
=======
          END
>>>>>>> 3e1169b8
        end
      end

      it 'generates a proper RSpec file' do
        with_project('bookshelf_generate_mailer', test: 'rspec') do
          run_command "hanami generate mailer welcome", output
          #
          # spec/bookshelf_generate_mailer/mailers/welcome_spec.rb
          #
          expect('spec/bookshelf_generate_mailer/mailers/welcome_spec.rb').to have_file_content <<~END
            RSpec.describe Mailers::Welcome, type: :mailer do
              it 'delivers email' do
                mail = Mailers::Welcome.deliver
              end
            end
<<<<<<< HEAD
END
=======
          END
>>>>>>> 3e1169b8
        end
      end
    end

    it 'generates mailer with options from, to and subject with single quotes' do
      with_project('bookshelf_generate_mailer_with_options') do
        output = [
          "create  spec/bookshelf_generate_mailer_with_options/mailers/welcome_spec.rb",
          "create  lib/bookshelf_generate_mailer_with_options/mailers/welcome.rb",
          "create  lib/bookshelf_generate_mailer_with_options/mailers/templates/welcome.txt.erb",
          "create  lib/bookshelf_generate_mailer_with_options/mailers/templates/welcome.html.erb"
        ]

        run_command "hanami generate mailer welcome --from=\"'mail@example.com'\" --to=\"'user@example.com'\" --subject=\"'Let\'s start'\"", output

        expect('lib/bookshelf_generate_mailer_with_options/mailers/welcome.rb').to have_file_content <<~END
          class Mailers::Welcome
            include Hanami::Mailer
          
            from    'mail@example.com'
            to      'user@example.com'
            subject 'Let\'s start'
          end
<<<<<<< HEAD
END
=======
        END
>>>>>>> 3e1169b8
      end
    end

    it 'generates mailer with options from, to and subject with double quotes' do
      with_project('bookshelf_generate_mailer_with_options') do
        output = [
          "create  spec/bookshelf_generate_mailer_with_options/mailers/welcome_spec.rb",
          "create  lib/bookshelf_generate_mailer_with_options/mailers/welcome.rb",
          "create  lib/bookshelf_generate_mailer_with_options/mailers/templates/welcome.txt.erb",
          "create  lib/bookshelf_generate_mailer_with_options/mailers/templates/welcome.html.erb"
        ]

        run_command "hanami generate mailer welcome --from='\"mail@example.com\"' --to='\"user@example.com\"' --subject='\"Come on \"Folks\"\"'", output

        expect('lib/bookshelf_generate_mailer_with_options/mailers/welcome.rb').to have_file_content <<~END
          class Mailers::Welcome
            include Hanami::Mailer
          
            from    'mail@example.com'
            to      'user@example.com'
            subject 'Come on \"Folks\"'
          end
<<<<<<< HEAD
END
=======
        END
>>>>>>> 3e1169b8
      end
    end

    it 'generates mailer with options from, to and subject without quotes' do
      with_project('bookshelf_generate_mailer_with_options') do
        output = [
          "create  spec/bookshelf_generate_mailer_with_options/mailers/welcome_spec.rb",
          "create  lib/bookshelf_generate_mailer_with_options/mailers/welcome.rb",
          "create  lib/bookshelf_generate_mailer_with_options/mailers/templates/welcome.txt.erb",
          "create  lib/bookshelf_generate_mailer_with_options/mailers/templates/welcome.html.erb"
        ]

        run_command "hanami generate mailer welcome --from=mail@example.com --to=user@example.com --subject=Welcome", output

        expect('lib/bookshelf_generate_mailer_with_options/mailers/welcome.rb').to have_file_content <<~END
          class Mailers::Welcome
            include Hanami::Mailer
          
            from    'mail@example.com'
            to      'user@example.com'
            subject 'Welcome'
          end
<<<<<<< HEAD
END
=======
        END
>>>>>>> 3e1169b8
      end
    end

    it "fails with missing arguments" do
      with_project('bookshelf_generate_mailer_without_args') do
        output = <<~OUT
          ERROR: "hanami generate mailer" was called with no arguments
          Usage: "hanami generate mailer MAILER"
<<<<<<< HEAD
OUT
=======
        OUT
>>>>>>> 3e1169b8

        run_command "hanami generate mailer", output, exit_status: 1
      end
    end

    it 'prints help message' do
      with_project do
        output = <<~OUT
          Command:
            hanami generate mailer
          
          Usage:
            hanami generate mailer MAILER
          
          Description:
            Generate a mailer
          
          Arguments:
            MAILER              	# REQUIRED The mailer name (eg. `welcome`)
          
          Options:
            --from=VALUE                    	# The default `from` field of the mail
            --to=VALUE                      	# The default `to` field of the mail
            --subject=VALUE                 	# The mail subject
            --help, -h                      	# Print this help
          
          Examples:
            hanami generate mailer welcome                                         # Basic usage
            hanami generate mailer welcome --from="noreply@example.com"            # Generate with default `from` value
            hanami generate mailer announcement --to="users@example.com"           # Generate with default `to` value
            hanami generate mailer forgot_password --subject="Your password reset" # Generate with default `subject`
<<<<<<< HEAD
OUT
=======
        OUT
>>>>>>> 3e1169b8

        run_command 'hanami generate mailer --help', output
      end
    end
  end
end<|MERGE_RESOLUTION|>--- conflicted
+++ resolved
@@ -22,11 +22,7 @@
               to      '<to>'
               subject 'Hello'
             end
-<<<<<<< HEAD
-END
-=======
           END
->>>>>>> 3e1169b8
 
           expect('lib/bookshelf_generate_mailer/mailers/templates/welcome.txt.erb').to have_file_content ''
           expect('lib/bookshelf_generate_mailer/mailers/templates/welcome.html.erb').to have_file_content ''
@@ -47,11 +43,7 @@
                 mail = Mailers::Welcome.deliver
               end
             end
-<<<<<<< HEAD
-END
-=======
           END
->>>>>>> 3e1169b8
         end
       end
 
@@ -67,11 +59,7 @@
                 mail = Mailers::Welcome.deliver
               end
             end
-<<<<<<< HEAD
-END
-=======
           END
->>>>>>> 3e1169b8
         end
       end
     end
@@ -95,11 +83,7 @@
             to      'user@example.com'
             subject 'Let\'s start'
           end
-<<<<<<< HEAD
-END
-=======
         END
->>>>>>> 3e1169b8
       end
     end
 
@@ -122,11 +106,7 @@
             to      'user@example.com'
             subject 'Come on \"Folks\"'
           end
-<<<<<<< HEAD
-END
-=======
         END
->>>>>>> 3e1169b8
       end
     end
 
@@ -149,11 +129,7 @@
             to      'user@example.com'
             subject 'Welcome'
           end
-<<<<<<< HEAD
-END
-=======
         END
->>>>>>> 3e1169b8
       end
     end
 
@@ -162,11 +138,7 @@
         output = <<~OUT
           ERROR: "hanami generate mailer" was called with no arguments
           Usage: "hanami generate mailer MAILER"
-<<<<<<< HEAD
-OUT
-=======
         OUT
->>>>>>> 3e1169b8
 
         run_command "hanami generate mailer", output, exit_status: 1
       end
@@ -198,11 +170,7 @@
             hanami generate mailer welcome --from="noreply@example.com"            # Generate with default `from` value
             hanami generate mailer announcement --to="users@example.com"           # Generate with default `to` value
             hanami generate mailer forgot_password --subject="Your password reset" # Generate with default `subject`
-<<<<<<< HEAD
-OUT
-=======
         OUT
->>>>>>> 3e1169b8
 
         run_command 'hanami generate mailer --help', output
       end
