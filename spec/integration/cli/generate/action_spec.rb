--- conflicted
+++ resolved
@@ -25,11 +25,7 @@
               end
             end
           end
-<<<<<<< HEAD
-END
-=======
         END
->>>>>>> 3e1169b8
 
         #
         # apps/web/views/authors/index.rb
@@ -40,11 +36,7 @@
               include Web::View
             end
           end
-<<<<<<< HEAD
-END
-=======
         END
->>>>>>> 3e1169b8
 
         #
         # apps/web/config/routes.rb
@@ -78,11 +70,7 @@
               end
             end
           end
-<<<<<<< HEAD
-END
-=======
         END
->>>>>>> 3e1169b8
 
         #
         # apps/web/views/api/authors/index.rb
@@ -93,11 +81,7 @@
               include Web::View
             end
           end
-<<<<<<< HEAD
-END
-=======
         END
->>>>>>> 3e1169b8
 
         #
         # apps/web/config/routes.rb
@@ -111,11 +95,7 @@
         output = <<~OUT
           ERROR: "hanami generate action" was called with no arguments
           Usage: "hanami generate action APP ACTION"
-<<<<<<< HEAD
-OUT
-=======
         OUT
->>>>>>> 3e1169b8
         run_command "hanami generate action", output, exit_status: 1
       end
     end
@@ -125,11 +105,7 @@
         output = <<~OUT
           ERROR: "hanami generate action" was called with arguments ["home#index"]
           Usage: "hanami generate action APP ACTION"
-<<<<<<< HEAD
-OUT
-=======
         OUT
->>>>>>> 3e1169b8
 
         run_command "hanami generate action home#index", output, exit_status: 1
       end
@@ -189,11 +165,7 @@
                 end
               end
             end
-<<<<<<< HEAD
-END
-=======
           END
->>>>>>> 3e1169b8
         end
       end
     end
@@ -323,11 +295,7 @@
                 response[0].must_equal 200
               end
             end
-<<<<<<< HEAD
-END
-=======
           END
->>>>>>> 3e1169b8
 
           #
           # spec/web/views/books/index_spec.rb
@@ -348,11 +316,7 @@
                 view.foo.must_equal exposures.fetch(:foo)
               end
             end
-<<<<<<< HEAD
-END
-=======
           END
->>>>>>> 3e1169b8
         end
       end
     end # minitest
@@ -380,11 +344,7 @@
                 expect(response[0]).to eq 200
               end
             end
-<<<<<<< HEAD
-END
-=======
           END
->>>>>>> 3e1169b8
 
           #
           # spec/web/views/books/index_spec.rb
@@ -403,11 +363,7 @@
                 expect(view.foo).to eq exposures.fetch(:foo)
               end
             end
-<<<<<<< HEAD
-END
-=======
           END
->>>>>>> 3e1169b8
         end
       end
     end # rspec
@@ -440,11 +396,7 @@
             hanami generate action web home#index --url=/            # Specify URL
             hanami generate action web sessions#destroy --method=GET # Specify HTTP method
             hanami generate action web books#create --skip-view      # Skip view and template
-<<<<<<< HEAD
-OUT
-=======
         OUT
->>>>>>> 3e1169b8
 
         run_command 'hanami generate action --help', output
       end
