RSpec.describe "hanami generate", type: :cli do
  describe "action" do
    it "generates action" do
      with_project('bookshelf_generate_action') do
        output = [
          "create  spec/web/controllers/authors/index_spec.rb",
          "create  apps/web/controllers/authors/index.rb",
          "create  apps/web/views/authors/index.rb",
          "create  apps/web/templates/authors/index.html.erb",
          "create  spec/web/views/authors/index_spec.rb",
          "insert  apps/web/config/routes.rb"
        ]

        run_command "hanami generate action web authors#index", output

        #
        # apps/web/controllers/authors/index.rb
        #
        expect('apps/web/controllers/authors/index.rb').to have_file_content <<~END
          module Web::Controllers::Authors
            class Index
              include Web::Action
          
              def call(params)
              end
            end
          end
        END

        #
        # apps/web/views/authors/index.rb
        #
        expect('apps/web/views/authors/index.rb').to have_file_content <<~END
          module Web::Views::Authors
            class Index
              include Web::View
            end
          end
        END

        #
        # apps/web/config/routes.rb
        #
        expect('apps/web/config/routes.rb').to have_file_content(%r{get '/authors', to: 'authors#index'})
      end
    end

    it "generates namespaced action" do
      with_project('bookshelf_generate_action') do
        output = [
          "create  spec/web/controllers/api/authors/index_spec.rb",
          "create  apps/web/controllers/api/authors/index.rb",
          "create  apps/web/views/api/authors/index.rb",
          "create  apps/web/templates/api/authors/index.html.erb",
          "create  spec/web/views/api/authors/index_spec.rb",
          "insert  apps/web/config/routes.rb"
        ]

        run_command "hanami generate action web api/authors#index", output

        #
        # apps/web/controllers/api/authors/index.rb
        #
        expect('apps/web/controllers/api/authors/index.rb').to have_file_content <<~END
          module Web::Controllers::Api::Authors
            class Index
              include Web::Action
          
              def call(params)
              end
            end
          end
        END

        #
        # apps/web/views/api/authors/index.rb
        #
        expect('apps/web/views/api/authors/index.rb').to have_file_content <<~END
          module Web::Views::Api::Authors
            class Index
              include Web::View
            end
          end
        END

        #
        # apps/web/config/routes.rb
        #
        expect('apps/web/config/routes.rb').to have_file_content(%r{get '/api/authors', to: 'api/authors#index'})
      end
    end

    it "fails with missing arguments" do
      with_project('bookshelf_generate_action_without_args') do
        output = <<~OUT
          ERROR: "hanami generate action" was called with no arguments
          Usage: "hanami generate action APP ACTION"
        OUT
        run_command "hanami generate action", output, exit_status: 1
      end
    end

    it "fails with missing app" do
      with_project('bookshelf_generate_action_without_app') do
        output = <<~OUT
          ERROR: "hanami generate action" was called with arguments ["home#index"]
          Usage: "hanami generate action APP ACTION"
        OUT

        run_command "hanami generate action home#index", output, exit_status: 1
      end
    end

    it "fails with unknown app" do
      with_project('bookshelf_generate_action_with_unknown_app') do
        output = "`foo' is not a valid APP. Please specify one of: `web'"

        run_command "hanami generate action foo home#index", output, exit_status: 1
      end
    end

    context "--url" do
      it "generates action" do
        with_project('bookshelf_generate_action_url') do
          output = [
            "insert  apps/web/config/routes.rb"
          ]

          run_command "hanami generate action web home#index --url=/", output

          #
          # apps/web/config/routes.rb
          #
          expect('apps/web/config/routes.rb').to have_file_content(%r{get '/', to: 'home#index'})
        end
      end

      it "fails with missing argument" do
        with_project('bookshelf_generate_action_missing_url') do
          output = "`' is not a valid URL"
          run_command "hanami generate action web books#create --url=", output, exit_status: 1
        end
      end
    end

    context "--skip-view" do
      it "generates action" do
        with_project('bookshelf_generate_action_skip_view') do
          run_command "hanami generate action web status#check --skip-view", <<-OUT
      create  apps/web/controllers/status/check.rb
      create  spec/web/controllers/status/check_spec.rb
      insert  apps/web/config/routes.rb
OUT

          #
          # apps/web/controllers/status/check.rb
          #
          expect('apps/web/controllers/status/check.rb').to have_file_content <<~END
            module Web::Controllers::Status
              class Check
                include Web::Action
            
                def call(params)
                  self.body = 'OK'
                end
              end
            end
          END
        end
      end
    end

    context "--method" do
      it "generates action" do
        with_project('bookshelf_generate_action_method') do
          output = [
            "insert  apps/web/config/routes.rb"
          ]

          run_command "hanami generate action web books#create --method=POST", output

          #
          # apps/web/config/routes.rb
          #
          expect('apps/web/config/routes.rb').to have_file_content(%r{post '/books', to: 'books#create'})
        end
      end

      it "fails with missing argument" do
        with_project('bookshelf_generate_action_missing_method') do
          output = "`' is not a valid HTTP method. Please use one of: `GET' `POST' `PUT' `DELETE' `HEAD' `OPTIONS' `TRACE' `PATCH' `OPTIONS' `LINK' `UNLINK'"
          run_command "hanami generate action web books#create --method=", output, exit_status: 1
        end
      end

      it "fails with unknown argument" do
        with_project('bookshelf_generate_action_uknown_method') do
          output = "`FOO' is not a valid HTTP method. Please use one of: `GET' `POST' `PUT' `DELETE' `HEAD' `OPTIONS' `TRACE' `PATCH' `OPTIONS' `LINK' `UNLINK'"
          run_command "hanami generate action web books#create --method=FOO", output, exit_status: 1
        end
      end
    end

    context "erb" do
      it "generates action" do
        with_project('bookshelf_generate_action_erb', template: 'erb') do
          output = [
            "create  apps/web/templates/books/index.html.erb"
          ]

          run_command "hanami generate action web books#index", output

          #
          # apps/web/templates/books/index.html.erb
          #
          expect('apps/web/templates/books/index.html.erb').to have_file_content <<-END
END

          #
          # spec/web/views/books/index_spec.rb
          #
          expect('spec/web/views/books/index_spec.rb').to have_file_content %r{'apps/web/templates/books/index.html.erb'}
        end
      end
    end # erb

    context "haml" do
      it "generates action" do
        with_project('bookshelf_generate_action_haml', template: 'haml') do
          output = [
            "create  apps/web/templates/books/index.html.haml"
          ]

          run_command "hanami generate action web books#index", output

          #
          # apps/web/templates/books/index.html.haml
          #
          expect('apps/web/templates/books/index.html.haml').to have_file_content <<-END
END

          #
          # spec/web/views/books/index_spec.rb
          #
          expect('spec/web/views/books/index_spec.rb').to have_file_content(%r{'apps/web/templates/books/index.html.haml'})
        end
      end
    end # haml

    context "slim" do
      it "generates action" do
        with_project('bookshelf_generate_action_slim', template: 'slim') do
          output = [
            "create  apps/web/templates/books/index.html.slim"
          ]

          run_command "hanami generate action web books#index", output

          #
          # apps/web/templates/books/index.html.slim
          #
          expect('apps/web/templates/books/index.html.slim').to have_file_content <<-END
END

          #
          # spec/web/views/books/index_spec.rb
          #
          expect('spec/web/views/books/index_spec.rb').to have_file_content %r{'apps/web/templates/books/index.html.slim'}
        end
      end
    end # slim

    context "minitest" do
      it "generates action" do
        with_project('bookshelf_generate_action_minitest', test: 'minitest') do
          output = [
            "create  spec/web/controllers/books/index_spec.rb",
            "create  spec/web/views/books/index_spec.rb"
          ]

          run_command "hanami generate action web books#index", output

          #
          # spec/web/controllers/books/index_spec.rb
          #
          expect('spec/web/controllers/books/index_spec.rb').to have_file_content <<~END
            require_relative '../../../spec_helper'
            
            describe Web::Controllers::Books::Index do
              let(:action) { Web::Controllers::Books::Index.new }
              let(:params) { Hash[] }
            
              it 'is successful' do
                response = action.call(params)
                response[0].must_equal 200
              end
            end
          END

          #
          # spec/web/views/books/index_spec.rb
          #
<<<<<<< HEAD
          expect('spec/web/views/books/index_spec.rb').to have_file_content <<~END
            require_relative '../../../spec_helper'
            
            describe Web::Views::Books::Index do
              let(:exposures) { Hash[foo: 'bar'] }
              let(:template)  { Hanami::View::Template.new('apps/web/templates/books/index.html.erb') }
              let(:view)      { Web::Views::Books::Index.new(template, exposures) }
              let(:rendered)  { view.render }
            
              it 'exposes #foo' do
                skip 'This is an auto-generated test. Edit it and add your own tests.'
            
                # Example
                view.foo.must_equal exposures.fetch(:foo)
              end
            end
          END
=======
          expect('spec/web/views/books/index_spec.rb').to have_file_content <<-END
require_relative '../../../spec_helper'

describe Web::Views::Books::Index do
  let(:exposures) { Hash[format: :html] }
  let(:template)  { Hanami::View::Template.new('apps/web/templates/books/index.html.erb') }
  let(:view)      { Web::Views::Books::Index.new(template, exposures) }
  let(:rendered)  { view.render }

  it 'exposes #format' do
    view.format.must_equal exposures.fetch(:format)
  end
end
END
>>>>>>> 8ba872bc
        end
      end
    end # minitest

    context "rspec" do
      it "generates action" do
        with_project('bookshelf_generate_action_rspec', test: 'rspec') do
          output = [
            "create  spec/web/controllers/books/index_spec.rb",
            "create  spec/web/views/books/index_spec.rb"
          ]

          run_command "hanami generate action web books#index", output

          #
          # spec/web/controllers/books/index_spec.rb
          #
          expect('spec/web/controllers/books/index_spec.rb').to have_file_content <<~END
            RSpec.describe Web::Controllers::Books::Index, type: :action do
              let(:action) { described_class.new }
              let(:params) { Hash[] }
            
              it 'is successful' do
                response = action.call(params)
                expect(response[0]).to eq 200
              end
            end
          END

          #
          # spec/web/views/books/index_spec.rb
          #
<<<<<<< HEAD
          expect('spec/web/views/books/index_spec.rb').to have_file_content <<~END
            RSpec.describe Web::Views::Books::Index, type: :view do
              let(:exposures) { Hash[foo: 'bar'] }
              let(:template)  { Hanami::View::Template.new('apps/web/templates/books/index.html.erb') }
              let(:view)      { described_class.new(template, exposures) }
              let(:rendered)  { view.render }
            
              it 'exposes #foo' do
                pending 'This is an auto-generated test. Edit it and add your own tests.'
            
                # Example
                expect(view.foo).to eq exposures.fetch(:foo)
              end
            end
          END
=======
          expect('spec/web/views/books/index_spec.rb').to have_file_content <<-END
RSpec.describe Web::Views::Books::Index, type: :view do
  let(:exposures) { Hash[format: :html] }
  let(:template)  { Hanami::View::Template.new('apps/web/templates/books/index.html.erb') }
  let(:view)      { described_class.new(template, exposures) }
  let(:rendered)  { view.render }

  it 'exposes #format' do
    expect(view.format).to eq exposures.fetch(:format)
  end
end
END
>>>>>>> 8ba872bc
        end
      end
    end # rspec

    it 'prints help message' do
      with_project do
        output = <<~OUT
          Command:
            hanami generate action
          
          Usage:
            hanami generate action APP ACTION
          
          Description:
            Generate an action for app
          
          Arguments:
            APP                 	# REQUIRED The application name (eg. `web`)
            ACTION              	# REQUIRED The action name (eg. `home#index`)
          
          Options:
            --url=VALUE                     	# The action URL
            --method=VALUE                  	# The action HTTP method
            --[no-]skip-view                	# Skip view and template, default: false
            --help, -h                      	# Print this help
          
          Examples:
            hanami generate action web home#index                    # Basic usage
            hanami generate action admin home#index                  # Generate for `admin` app
            hanami generate action web home#index --url=/            # Specify URL
            hanami generate action web sessions#destroy --method=GET # Specify HTTP method
            hanami generate action web books#create --skip-view      # Skip view and template
        OUT

        run_command 'hanami generate action --help', output
      end
    end
  end # action
end<|MERGE_RESOLUTION|>--- conflicted
+++ resolved
@@ -21,21 +21,15 @@
             class Index
               include Web::Action
           
-              def call(params)
-              end
-            end
-          end
-        END
-
-        #
-        # apps/web/views/authors/index.rb
-        #
-        expect('apps/web/views/authors/index.rb').to have_file_content <<~END
-          module Web::Views::Authors
-            class Index
-              include Web::View
-            end
-          end
+                  #
+                  # apps/web/views/authors/index.rb
+                  #
+                  expect('apps/web/views/authors/index.rb').to have_file_content <<~END
+                    module Web::Views::Authors
+                      class Index
+                        include Web::View
+                      end
+                    end
         END
 
         #
@@ -300,40 +294,20 @@
           #
           # spec/web/views/books/index_spec.rb
           #
-<<<<<<< HEAD
           expect('spec/web/views/books/index_spec.rb').to have_file_content <<~END
             require_relative '../../../spec_helper'
             
             describe Web::Views::Books::Index do
-              let(:exposures) { Hash[foo: 'bar'] }
+              let(:exposures) { Hash[format: :html] }
               let(:template)  { Hanami::View::Template.new('apps/web/templates/books/index.html.erb') }
               let(:view)      { Web::Views::Books::Index.new(template, exposures) }
               let(:rendered)  { view.render }
             
-              it 'exposes #foo' do
-                skip 'This is an auto-generated test. Edit it and add your own tests.'
-            
-                # Example
-                view.foo.must_equal exposures.fetch(:foo)
-              end
-            end
-          END
-=======
-          expect('spec/web/views/books/index_spec.rb').to have_file_content <<-END
-require_relative '../../../spec_helper'
-
-describe Web::Views::Books::Index do
-  let(:exposures) { Hash[format: :html] }
-  let(:template)  { Hanami::View::Template.new('apps/web/templates/books/index.html.erb') }
-  let(:view)      { Web::Views::Books::Index.new(template, exposures) }
-  let(:rendered)  { view.render }
-
-  it 'exposes #format' do
-    view.format.must_equal exposures.fetch(:format)
-  end
-end
-END
->>>>>>> 8ba872bc
+              it 'exposes #format' do
+                view.format.must_equal exposures.fetch(:format)
+              end
+            end
+          END
         end
       end
     end # minitest
@@ -366,36 +340,18 @@
           #
           # spec/web/views/books/index_spec.rb
           #
-<<<<<<< HEAD
           expect('spec/web/views/books/index_spec.rb').to have_file_content <<~END
             RSpec.describe Web::Views::Books::Index, type: :view do
-              let(:exposures) { Hash[foo: 'bar'] }
+              let(:exposures) { Hash[format: :html] }
               let(:template)  { Hanami::View::Template.new('apps/web/templates/books/index.html.erb') }
               let(:view)      { described_class.new(template, exposures) }
               let(:rendered)  { view.render }
             
-              it 'exposes #foo' do
-                pending 'This is an auto-generated test. Edit it and add your own tests.'
-            
-                # Example
-                expect(view.foo).to eq exposures.fetch(:foo)
-              end
-            end
-          END
-=======
-          expect('spec/web/views/books/index_spec.rb').to have_file_content <<-END
-RSpec.describe Web::Views::Books::Index, type: :view do
-  let(:exposures) { Hash[format: :html] }
-  let(:template)  { Hanami::View::Template.new('apps/web/templates/books/index.html.erb') }
-  let(:view)      { described_class.new(template, exposures) }
-  let(:rendered)  { view.render }
-
-  it 'exposes #format' do
-    expect(view.format).to eq exposures.fetch(:format)
-  end
-end
-END
->>>>>>> 8ba872bc
+              it 'exposes #format' do
+                expect(view.format).to eq exposures.fetch(:format)
+              end
+            end
+          END
         end
       end
     end # rspec
