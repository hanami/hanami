--- conflicted
+++ resolved
@@ -32,11 +32,7 @@
           output = <<~END
             ERROR: "hanami generate model" was called with no arguments
             Usage: "hanami generate model MODEL"
-<<<<<<< HEAD
-END
-=======
-          END
->>>>>>> 3e1169b8
+          END
           run_command "hanami generate model", output, exit_status: 1
         end
       end
@@ -119,11 +115,7 @@
             class #{class_name}Repository < Hanami::Repository
               self.relation = :#{relation_name}
             end
-<<<<<<< HEAD
-END
-=======
-          END
->>>>>>> 3e1169b8
+          END
 
           migration = Pathname.new('db').join('migrations').children.find do |child|
             child.to_s.include?("create_#{relation_name}")
@@ -140,11 +132,7 @@
                 end
               end
             end
-<<<<<<< HEAD
-END
-=======
-          END
->>>>>>> 3e1169b8
+          END
         end
       end
 
@@ -164,11 +152,7 @@
             class SheepRepository < Hanami::Repository
               self.relation = :#{relation_name}
             end
-<<<<<<< HEAD
-END
-=======
-          END
->>>>>>> 3e1169b8
+          END
 
           migration = Pathname.new('db').join('migrations').children.find do |child|
             child.to_s.include?("create_#{relation_name}")
@@ -185,11 +169,7 @@
                 end
               end
             end
-<<<<<<< HEAD
-END
-=======
-          END
->>>>>>> 3e1169b8
+          END
         end
       end
 
@@ -223,11 +203,7 @@
             describe #{class_name} do
               # place your tests here
             end
-<<<<<<< HEAD
-END
-=======
-          END
->>>>>>> 3e1169b8
+          END
 
           #
           # spec/<project>/repositories/<model>_repository_spec.rb
@@ -238,11 +214,7 @@
             describe #{class_name}Repository do
               # place your tests here
             end
-<<<<<<< HEAD
-END
-=======
-          END
->>>>>>> 3e1169b8
+          END
         end
       end
     end # minitest
@@ -268,11 +240,7 @@
             RSpec.describe #{class_name}, type: :entity do
               # place your tests here
             end
-<<<<<<< HEAD
-END
-=======
-          END
->>>>>>> 3e1169b8
+          END
 
           #
           # spec/<project>/repositories/<model>_repository_spec.rb
@@ -281,11 +249,7 @@
             RSpec.describe BookRepository, type: :repository do
               # place your tests here
             end
-<<<<<<< HEAD
-END
-=======
-          END
->>>>>>> 3e1169b8
+          END
         end
       end
     end # rspec
@@ -314,11 +278,7 @@
             hanami generate model user                     # Generate `User` entity, `UserRepository` repository, and the migration
             hanami generate model user --skip-migration    # Generate `User` entity and `UserRepository` repository
             hanami generate model user --relation=accounts # Generate `User` entity, `UserRepository` and migration to create `accounts` table
-<<<<<<< HEAD
-OUT
-=======
         OUT
->>>>>>> 3e1169b8
 
         run_command 'hanami generate model --help', output
       end
