RSpec.describe "hanami generate", type: :cli do
  describe "migration" do
    context "with migration name" do
      it_behaves_like "a new migration" do
        let(:input) { "users" }
      end
    end

    context "with underscored name" do
      it_behaves_like "a new migration" do
        let(:input) { "create_users" }
      end
    end

    context "with dashed name" do
      it_behaves_like "a new migration" do
        let(:input) { "add-verified-at-to-users" }
      end
    end

    context "with camel case app name" do
      it_behaves_like "a new migration" do
        let(:input) { "AddUniqueIndexUsersEmail" }
      end
    end

    context "with missing argument" do
      it "fails" do
        with_project('bookshelf_generate_migration_missing_arguments') do
          output = <<~END
            ERROR: "hanami generate migration" was called with no arguments
            Usage: "hanami generate migration MIGRATION"
<<<<<<< HEAD
END
=======
          END
>>>>>>> 3e1169b8
          run_command "hanami generate migration", output, exit_status: 1
        end
      end
    end

    it 'prints help message' do
      with_project do
        banner = <<~OUT
          Command:
            hanami generate migration
          
          Usage:
            hanami generate migration MIGRATION
          
          Description:
            Generate a migration
          
          Arguments:
            MIGRATION           	# REQUIRED The migration name (eg. `create_users`)
          
          Options:
            --help, -h                      	# Print this help
          
          Examples:
<<<<<<< HEAD
OUT
=======
        OUT
>>>>>>> 3e1169b8

        output = [
          banner,
          %r{  hanami generate migration create_users # Generate `db/migrations/[\d]{14}_create_users.rb`},
        ]

        run_command 'hanami generate migration --help', output
      end
    end
  end # migration
end<|MERGE_RESOLUTION|>--- conflicted
+++ resolved
@@ -30,11 +30,7 @@
           output = <<~END
             ERROR: "hanami generate migration" was called with no arguments
             Usage: "hanami generate migration MIGRATION"
-<<<<<<< HEAD
-END
-=======
           END
->>>>>>> 3e1169b8
           run_command "hanami generate migration", output, exit_status: 1
         end
       end
@@ -59,11 +55,7 @@
             --help, -h                      	# Print this help
           
           Examples:
-<<<<<<< HEAD
-OUT
-=======
         OUT
->>>>>>> 3e1169b8
 
         output = [
           banner,
