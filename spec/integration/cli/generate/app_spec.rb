--- conflicted
+++ resolved
@@ -78,11 +78,7 @@
                 <%= yield %>
               </body>
             </html>
-<<<<<<< HEAD
-END
-=======
           END
->>>>>>> 3e1169b8
           #
           # spec/admin/views/application_layout_spec.rb
           #
@@ -113,11 +109,7 @@
                 = favicon
               %body
                 = yield
-<<<<<<< HEAD
- END
-=======
           END
->>>>>>> 3e1169b8
 
           #
           # spec/admin/views/application_layout_spec.rb
@@ -150,11 +142,7 @@
                 = favicon
               body
                 = yield
-<<<<<<< HEAD
-END
-=======
           END
->>>>>>> 3e1169b8
 
           #
           # spec/admin/views/application_layout_spec.rb
@@ -186,11 +174,7 @@
           Examples:
             hanami generate app admin                              # Generate `admin` app
             hanami generate app api --application-base-url=/api/v1 # Generate `api` app and mount at `/api/v1`
-<<<<<<< HEAD
-OUT
-=======
         OUT
->>>>>>> 3e1169b8
 
         run_command 'hanami generate app --help', output
       end
