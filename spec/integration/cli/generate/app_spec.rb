--- conflicted
+++ resolved
@@ -187,35 +187,26 @@
     it "prints help message" do
       with_project do
         output = <<~OUT
-          Command:
-            hanami generate app
-
-          Usage:
-            hanami generate app APP
-
-          Description:
-            Generate an app
-
-<<<<<<< HEAD
+Command:
+  hanami generate app
+
+Usage:
+  hanami generate app APP
+
+Description:
+  Generate an app
+
 Arguments:
   APP                               # REQUIRED The application name (eg. `web`)
 
 Options:
   --application-base-url=VALUE      # The app base URL (eg. `/api/v1`)
   --help, -h                        # Print this help
-=======
-          Arguments:
-            APP                 	# REQUIRED The application name (eg. `web`)
-
-          Options:
-            --application-base-url=VALUE    	# The app base URL (eg. `/api/v1`)
-            --help, -h                      	# Print this help
->>>>>>> 186cc7e4
-
-          Examples:
-            hanami generate app admin                              # Generate `admin` app
-            hanami generate app api --application-base-url=/api/v1 # Generate `api` app and mount at `/api/v1`
-        OUT
+
+Examples:
+  hanami generate app admin                              # Generate `admin` app
+  hanami generate app api --application-base-url=/api/v1 # Generate `api` app and mount at `/api/v1`
+OUT
 
         run_cmd 'hanami generate app --help', output
       end
