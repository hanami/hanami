# frozen_string_literal: true

require "hanami/utils/string"

RSpec.describe "hanami generate", type: :integration do
  describe "app" do
    context "with app name" do
      it_behaves_like "a new app" do
        let(:input) { "admin" }
      end
    end

    context "with underscored app name" do
      it_behaves_like "a new app" do
        let(:input) { "cool_app" }
      end
    end

    context "with dashed app name" do
      it_behaves_like "a new app" do
        let(:input) { "awesome-app" }
      end
    end

    context "with camel case app name" do
      it_behaves_like "a new app" do
        let(:input) { "CaMElAPp" }
      end
    end

    context "without require_relative" do
      it "generates app" do
        with_project("bookshelf_generate_app_without_require_relative") do
          app      = "no_req_relative"
          app_name = Hanami::Utils::String.new(app).classify
          output   = [
            "insert  config/environment.rb"
          ]

          File.write(
            "config/environment.rb",
            File
              .read("config/environment.rb")
              .lines
              .reject { |l| l[/^require_relative '.*'\n$/] }
              .reject { |l| l[/^  mount Web::Application, at: '\/'\n$/] }
              .join("")
          )

          run_cmd "hanami generate app #{app}", output

          #
          # config/environment.rb
          #
          expect("config/environment.rb").to have_file_content(%r{require_relative '../apps/#{app}/application'})
          expect("config/environment.rb").to have_file_content(%r{mount #{app_name}::Application, at: '/no_req_relative'})
        end
      end
    end

    context "--application-base-url" do
      it "generates app" do
        with_project("bookshelf_generate_app_application_base_url") do
          app      = "api"
          app_name = Hanami::Utils::String.new(app).classify
          output   = [
            "insert  config/environment.rb"
          ]

          run_cmd "hanami generate app #{app} --application-base-url=/api/v1", output

          #
          # config/environment.rb
          #
          expect("config/environment.rb").to have_file_content(%r{require_relative '../apps/#{app}/application'})
          expect("config/environment.rb").to have_file_content(%r{mount #{app_name}::Application, at: '/api/v1'})
        end
      end

      it "fails with missing argument" do
        with_project("bookshelf_generate_app_missing_application_base_url") do
          output = "`' is not a valid URL"
          run_cmd "hanami generate app foo --application-base-url=", output, exit_status: 1
        end
      end
    end

    context "erb" do
      it "generates app" do
        with_project("bookshelf_generate_app_erb", template: :erb) do
          app      = "admin"
          app_name = Hanami::Utils::String.new(app).classify
          output   = [
            "create  apps/#{app}/templates/application.html.erb"
          ]

          run_cmd "hanami generate app #{app}", output

          #
          # apps/admin/templates/application.html.erb
          #
          expect("apps/admin/templates/application.html.erb").to have_file_content <<~END
            <!DOCTYPE html>
            <html>
              <head>
                <title>#{app_name}</title>
                <%= favicon %>
              </head>
              <body>
                <%= yield %>
              </body>
            </html>
          END
          #
          # spec/admin/views/application_layout_spec.rb
          #
          expect("spec/admin/views/application_layout_spec.rb").to have_file_content(%r{Admin::Views::ApplicationLayout})
        end
      end
    end # erb

    context "haml" do
      it "generates app" do
        with_project("bookshelf_generate_app_haml", template: :haml) do
          app      = "admin"
          app_name = Hanami::Utils::String.new(app).classify
          output   = [
            "create  apps/#{app}/templates/application.html.haml"
          ]

          run_cmd "hanami generate app #{app}", output

          #
          # apps/admin/templates/application.html.haml
          #
          expect("apps/admin/templates/application.html.haml").to have_file_content <<~END
            !!!
            %html
              %head
                %title #{app_name}
                = favicon
              %body
                = yield
          END

          #
          # spec/admin/views/application_layout_spec.rb
          #
          expect("spec/admin/views/application_layout_spec.rb").to have_file_content(%r{Admin::Views::ApplicationLayout})
        end
      end
    end # haml

    context "slim" do
      it "generates app" do
        with_project("bookshelf_generate_app_slim", template: :slim) do
          app      = "admin"
          app_name = Hanami::Utils::String.new(app).classify
          output   = [
            "create  apps/#{app}/templates/application.html.slim"
          ]

          run_cmd "hanami generate app #{app}", output

          #
          # apps/admin/templates/application.html.slim
          #
          expect("apps/admin/templates/application.html.slim").to have_file_content <<~END
            doctype html
            html
              head
                title
                  | #{app_name}
                = favicon
              body
                = yield
          END

          #
          # spec/admin/views/application_layout_spec.rb
          #
          expect("spec/admin/views/application_layout_spec.rb").to have_file_content(%r{Admin::Views::ApplicationLayout})
        end
      end
    end # slim

    it "prints help message" do
      with_project do
        output = <<~OUT
          Command:
            hanami generate app

          Usage:
            hanami generate app APP

          Description:
            Generate an app

          Arguments:
            APP                 	# REQUIRED The application name (eg. `web`)

          Options:
            --application-base-url=VALUE    	# The app base URL (eg. `/api/v1`)
            --help, -h                      	# Print this help

          Examples:
            hanami generate app admin                              # Generate `admin` app
            hanami generate app api --application-base-url=/api/v1 # Generate `api` app and mount at `/api/v1`
        OUT

<<<<<<< HEAD
        run_command "hanami generate app --help", output
=======
        run_cmd 'hanami generate app --help', output
>>>>>>> 7bae3d8a
      end
    end
  end # app
end<|MERGE_RESOLUTION|>--- conflicted
+++ resolved
@@ -208,11 +208,7 @@
             hanami generate app api --application-base-url=/api/v1 # Generate `api` app and mount at `/api/v1`
         OUT
 
-<<<<<<< HEAD
-        run_command "hanami generate app --help", output
-=======
         run_cmd 'hanami generate app --help', output
->>>>>>> 7bae3d8a
       end
     end
   end # app
