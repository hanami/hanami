--- conflicted
+++ resolved
@@ -20,24 +20,18 @@
     it "prints help message" do
       with_project do
         output = <<~OUT
-          Command:
-            hanami db console
+Command:
+  hanami db console
 
-          Usage:
-            hanami db console
+Usage:
+  hanami db console
 
-          Description:
-            Starts a database console
+Description:
+  Starts a database console
 
-<<<<<<< HEAD
 Options:
   --help, -h                        # Print this help
 OUT
-=======
-          Options:
-            --help, -h                      	# Print this help
-        OUT
->>>>>>> 186cc7e4
 
         run_cmd "hanami db console --help", output
       end
