# frozen_string_literal: true

RSpec.describe "hanami db", type: :integration do
  describe "drop" do
    it "drops database" do
      project = "bookshelf_db_drop"

      with_project(project) do
        db = Pathname.new("db").join("#{project}_development.sqlite").to_s

        hanami "db create"
        expect(db).to be_an_existing_file

        hanami "db drop"
        expect(db).to_not be_an_existing_file
      end
    end

    it "doesn't drop in production" do
      project = "bookshelf_db_drop_production"

      with_project(project) do
        RSpec::Support::Env["HANAMI_ENV"] = "production"
        db = Pathname.new("db").join("#{project}.sqlite").to_s
        FileUtils.touch(db) # simulate existing database

        hanami "db drop"

        expect(exitstatus).to eq(1)
        expect(db).to be_an_existing_file
      end
    end

    it "prints help message" do
      with_project do
        output = <<~OUT
          Command:
            hanami db drop

          Usage:
            hanami db drop

          Description:
            Drop the database (only for development/test)

<<<<<<< HEAD
Options:
  --help, -h                        # Print this help
OUT
=======
          Options:
            --help, -h                      	# Print this help
        OUT
>>>>>>> 186cc7e4

        run_cmd 'hanami db drop --help', output
      end
    end
  end
end<|MERGE_RESOLUTION|>--- conflicted
+++ resolved
@@ -34,24 +34,18 @@
     it "prints help message" do
       with_project do
         output = <<~OUT
-          Command:
-            hanami db drop
+Command:
+  hanami db drop
 
-          Usage:
-            hanami db drop
+Usage:
+  hanami db drop
 
-          Description:
-            Drop the database (only for development/test)
+Description:
+  Drop the database (only for development/test)
 
-<<<<<<< HEAD
 Options:
   --help, -h                        # Print this help
 OUT
-=======
-          Options:
-            --help, -h                      	# Print this help
-        OUT
->>>>>>> 186cc7e4
 
         run_cmd 'hanami db drop --help', output
       end
