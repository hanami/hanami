# frozen_string_literal: true

RSpec.describe "hanami db", type: :integration do
  describe "create" do
    it "creates database" do
      project = "bookshelf_db_create"

      with_project(project) do
        hanami "db create"

        db = Pathname.new("db").join("#{project}_development.sqlite").to_s
        expect(db).to be_an_existing_file
      end
    end

    it "doesn't create in production" do
      project = "bookshelf_db_create_production"

      with_project(project) do
        RSpec::Support::Env["HANAMI_ENV"] = "production"
        hanami "db create"

        expect(exitstatus).to eq(1)

        db = Pathname.new("db").join("#{project}.sqlite").to_s
        expect(db).to_not be_an_existing_file
      end
    end

    it "prints help message" do
      with_project do
        output = <<~OUT
          Command:
            hanami db create

          Usage:
            hanami db create

          Description:
            Create the database (only for development/test)

<<<<<<< HEAD
Options:
  --help, -h                        # Print this help
OUT
=======
          Options:
            --help, -h                      	# Print this help
        OUT
>>>>>>> 186cc7e4

        run_cmd 'hanami db create --help', output
      end
    end
  end
end<|MERGE_RESOLUTION|>--- conflicted
+++ resolved
@@ -30,24 +30,18 @@
     it "prints help message" do
       with_project do
         output = <<~OUT
-          Command:
-            hanami db create
+Command:
+  hanami db create
 
-          Usage:
-            hanami db create
+Usage:
+  hanami db create
 
-          Description:
-            Create the database (only for development/test)
+Description:
+  Create the database (only for development/test)
 
-<<<<<<< HEAD
 Options:
   --help, -h                        # Print this help
 OUT
-=======
-          Options:
-            --help, -h                      	# Print this help
-        OUT
->>>>>>> 186cc7e4
 
         run_cmd 'hanami db create --help', output
       end
