--- conflicted
+++ resolved
@@ -98,11 +98,7 @@
           
           Examples:
             hanami db migrate                # Migrate to the last version
-<<<<<<< HEAD
-OUT
-=======
         OUT
->>>>>>> 3e1169b8
 
         output = [
           banner,
