--- conflicted
+++ resolved
@@ -69,32 +69,24 @@
     it "prints help message" do
       with_project do
         output = <<~OUT
-          Command:
-            hanami db rollback
+Command:
+  hanami db rollback
 
-          Usage:
-            hanami db rollback [STEPS]
+Usage:
+  hanami db rollback [STEPS]
 
-          Description:
-            Rollback migrations
+Description:
+  Rollback migrations
 
-<<<<<<< HEAD
 Arguments:
   STEPS                             # Number of steps to rollback the database
 
 Options:
   --help, -h                        # Print this help
-=======
-          Arguments:
-            STEPS               	# Number of steps to rollback the database
-
-          Options:
-            --help, -h                      	# Print this help
->>>>>>> 186cc7e4
 
 Examples:
   hanami db rollback   # Rollbacks latest migration
-  hanami db rollback 2 # Rollbacks last two migrations
+  hanami db rollback 2 # Rollbacks last two migration
 OUT
 
         run_cmd 'hanami db rollback --help', output
