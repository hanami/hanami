--- conflicted
+++ resolved
@@ -18,11 +18,7 @@
           CREATE TABLE `users` (`id` integer NOT NULL PRIMARY KEY AUTOINCREMENT, `name` varchar(255), `age` integer);
           INSERT INTO "schema_migrations" VALUES('#{versions.first}_create_users.rb');
           INSERT INTO "schema_migrations" VALUES('#{versions.last}_add_age_to_users.rb');
-<<<<<<< HEAD
-SQL
-=======
         SQL
->>>>>>> 3e1169b8
 
         expect(migrations.children).to be_empty
       end
@@ -42,11 +38,7 @@
           
           Options:
             --help, -h                      	# Print this help
-<<<<<<< HEAD
-OUT
-=======
         OUT
->>>>>>> 3e1169b8
 
         run_command "hanami db apply --help", output
       end
