--- conflicted
+++ resolved
@@ -125,11 +125,7 @@
 
 gem 'rake'
 gem 'hanami',       '#{Hanami::Version.gem_requirement}'
-<<<<<<< HEAD
-gem 'hanami-model', '2.0.0.alpha1'
-=======
-gem 'hanami-model', '~> 1.3.beta'
->>>>>>> 6d38d034
+gem 'hanami-model', '~> 2.0.alpha'
 
 gem 'sqlite3'
 
@@ -161,11 +157,7 @@
 
 gem 'rake'
 gem 'hanami',       '#{Hanami::Version.gem_requirement}'
-<<<<<<< HEAD
-gem 'hanami-model', '2.0.0.alpha1'
-=======
-gem 'hanami-model', '~> 1.3.beta'
->>>>>>> 6d38d034
+gem 'hanami-model', '~> 2.0.alpha'
 
 gem 'jdbc-sqlite3'
 
@@ -249,13 +241,8 @@
   environment :production do
     logger level: :info, formatter: :json, filter: []
 
-<<<<<<< HEAD
     mailer do |config|
-      config.delivery_method = :smtp, { address: ENV['SMTP_HOST'], port: ENV['SMTP_PORT'] }
-=======
-    mailer do
-      delivery :smtp, address: ENV.fetch('SMTP_HOST'), port: ENV.fetch('SMTP_PORT')
->>>>>>> 6d38d034
+      config.delivery_method = :smtp, { address: ENV.fetch('SMTP_HOST'), port: ENV.fetch('SMTP_PORT') }
     end
   end
 end
