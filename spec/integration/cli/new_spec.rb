--- conflicted
+++ resolved
@@ -120,39 +120,6 @@
       # Gemfile
       #
       if Platform.match?(engine: :ruby)
-<<<<<<< HEAD
-        expect('Gemfile').to have_file_content <<~END
-          source 'https://rubygems.org'
-          
-          gem 'rake'
-          gem 'hanami',       '#{Hanami::Version.gem_requirement}'
-          gem 'hanami-model', '~> 1.1'
-          
-          gem 'sqlite3'
-          
-          group :development do
-            gem 'better_errors'
-            gem 'binding_of_caller'
-
-            # Code reloading
-            # See: http://hanamirb.org/guides/projects/code-reloading
-            gem 'shotgun'
-          end
-          
-          group :test, :development do
-            gem 'dotenv', '~> 2.0'
-          end
-          
-          group :test do
-            gem 'minitest'
-            gem 'capybara'
-          end
-          
-          group :production do
-            # gem 'puma'
-          end
-        END
-=======
         expect('Gemfile').to have_file_content <<-END
 source 'https://rubygems.org'
 
@@ -163,6 +130,9 @@
 gem 'sqlite3'
 
 group :development do
+  gem 'better_errors'
+  gem 'binding_of_caller'
+
   # Code reloading
   # See: http://hanamirb.org/guides/projects/code-reloading
   gem 'shotgun'
@@ -181,7 +151,6 @@
   # gem 'puma'
 end
 END
->>>>>>> eb97ffef
       end
 
       if Platform.match?(engine: :jruby)
@@ -212,24 +181,16 @@
       #
       # config.ru
       #
-<<<<<<< HEAD
-      expect('config.ru').to have_file_content <<~END
-        require './config/environment'
-
-        if defined?(BetterErrors)
-          use BetterErrors::Middleware
-          BetterErrors.application_root = __dir__
-        end
-
-        run Hanami.app
-      END
-=======
       expect('config.ru').to have_file_content <<-END
 require './config/environment'
 
+if defined?(BetterErrors)
+  use BetterErrors::Middleware
+  BetterErrors.application_root = __dir__
+end
+
 run Hanami.app
 END
->>>>>>> eb97ffef
 
       #
       # config/boot.rb
