# frozen_string_literal: true

RSpec.describe "hanami new", type: :integration do
  it "generates vanilla project" do
    project = "bookshelf"
    output  = <<-OUT
      create  .hanamirc
      create  .env.development
      create  .env.test
      create  README.md
      create  Gemfile
      create  config.ru
      create  config/boot.rb
      create  config/environment.rb
      create  lib/#{project}.rb
      create  public/.gitkeep
      create  config/initializers/.gitkeep
      create  lib/#{project}/entities/.gitkeep
      create  lib/#{project}/repositories/.gitkeep
      create  lib/#{project}/mailers/.gitkeep
      create  lib/#{project}/mailers/templates/.gitkeep
      create  spec/#{project}/entities/.gitkeep
      create  spec/#{project}/repositories/.gitkeep
      create  spec/#{project}/mailers/.gitkeep
      create  spec/support/.gitkeep
      create  db/migrations/.gitkeep
      create  Rakefile
      create  .rspec
      create  spec/spec_helper.rb
      create  spec/features_helper.rb
      create  spec/support/capybara.rb
      create  db/schema.sql
      create  .gitignore
         run  git init . from "."
      create  apps/web/application.rb
      create  apps/web/config/routes.rb
      create  apps/web/views/application_layout.rb
      create  apps/web/templates/application.html.erb
      create  apps/web/assets/favicon.ico
      create  apps/web/controllers/.gitkeep
      create  apps/web/assets/images/.gitkeep
      create  apps/web/assets/javascripts/.gitkeep
      create  apps/web/assets/stylesheets/.gitkeep
      create  spec/web/features/.gitkeep
      create  spec/web/controllers/.gitkeep
      create  spec/web/views/application_layout_spec.rb
      insert  config/environment.rb
      insert  config/environment.rb
      append  .env.development
      append  .env.test
    OUT

    run_cmd "hanami new #{project}", output

    within_project_directory(project) do
      # Assert it's an initialized Git repository
      run_cmd "git status", default_git_branch

      #
      # .hanamirc
      #
      expect(".hanamirc").to have_file_content <<~END
        project=#{project}
        test=rspec
        template=erb
      END

      #
      # .env.development
      #
      expect(".env.development").to have_file_content(%r{# Define ENV variables for development environment})
      expect(".env.development").to have_file_content(%r{DATABASE_URL="sqlite://db/#{project}_development.sqlite"})
      expect(".env.development").to have_file_content(%r{SERVE_STATIC_ASSETS="true"})
      expect(".env.development").to have_file_content(%r{WEB_SESSIONS_SECRET="[\w]{64}"})

      #
      # .env.test
      #
      expect(".env.test").to have_file_content(%r{# Define ENV variables for test environment})
      expect(".env.test").to have_file_content(%r{DATABASE_URL="sqlite://db/#{project}_test.sqlite"})
      expect(".env.test").to have_file_content(%r{SERVE_STATIC_ASSETS="true"})
      expect(".env.test").to have_file_content(%r{WEB_SESSIONS_SECRET="[\w]{64}"})

      #
      # README.md
      #
      expect("README.md").to have_file_content <<~END
        # Bookshelf

        Welcome to your new Hanami project!

        ## Setup

        How to run tests:

        ```
        % bundle exec rake
        ```

        How to run the development console:

        ```
        % bundle exec hanami console
        ```

        How to run the development server:

        ```
        % bundle exec hanami server
        ```

        How to prepare (create and migrate) DB for `development` and `test` environments:

        ```
        % bundle exec hanami db prepare

        % HANAMI_ENV=test bundle exec hanami db prepare
        ```

Explore Hanami [guides](https://guides.hanamirb.org/), [API docs](http://docs.hanamirb.org/#{Hanami::VERSION}/), or jump in [chat](http://chat.hanamirb.org) for help. Enjoy! 🌸
END

      #
      # Gemfile
      #
      if Platform.match?(engine: :ruby)
        expect('Gemfile').to have_file_content <<-END
source 'https://rubygems.org'

gem 'rake'
gem 'hanami',       '#{Hanami::Version.gem_requirement}'
gem 'hanami-model', '~> 1.3'

gem 'sqlite3'

group :development do
  # Code reloading
  # See: https://guides.hanamirb.org/projects/code-reloading
  gem 'shotgun', platforms: :ruby
  gem 'hanami-webconsole'
end

group :test, :development do
  gem 'dotenv', '~> 2.4'
end

group :test do
  gem 'rspec'
  gem 'capybara'
end

group :production do
  # gem 'puma'
end
END
      end

      if Platform.match?(engine: :jruby)
        expect("Gemfile").to have_file_content <<~END
          source 'https://rubygems.org'

          gem 'rake'
          gem 'hanami',       '#{Hanami::Version.gem_requirement}'
          gem 'hanami-model', '~> 1.3'

          gem 'jdbc-sqlite3'

          group :test, :development do
            gem 'dotenv', '~> 2.4'
          end

          group :test do
            gem 'rspec'
            gem 'capybara'
          end

          group :production do
            # gem 'puma'
          end
        END
      end

      #
      # config.ru
      #
<<<<<<< HEAD
      expect("config.ru").to have_file_content <<~END
        require './config/environment'
=======
      expect('config.ru').to have_file_content <<-END
require_relative 'config/environment'
>>>>>>> 96e391cb

        run Hanami.app
      END

      #
      # config/boot.rb
      #
      expect("config/boot.rb").to have_file_content <<~END
        require_relative './environment'
        Hanami.boot
      END

      #
      # config/environment.rb
      #
      expect('config/environment.rb').to have_file_content <<-END
require 'bundler/setup'
require 'hanami/setup'
require 'hanami/model'
require_relative '../lib/#{project}'
require_relative '../apps/web/application'

Hanami.configure do
  mount Web::Application, at: '/'

  model do
    ##
    # Database adapter
    #
    # Available options:
    #
    #  * SQL adapter
    #    adapter :sql, 'sqlite://db/#{project}_development.sqlite3'
    #    adapter :sql, 'postgresql://localhost/#{project}_development'
    #    adapter :sql, 'mysql://localhost/#{project}_development'
    #
    adapter :sql, ENV.fetch('DATABASE_URL')

    ##
    # Migrations
    #
    migrations 'db/migrations'
    schema     'db/schema.sql'
  end

  mailer do
    root 'lib/#{project}/mailers'

    # See https://guides.hanamirb.org/mailers/delivery
    delivery :test
  end

  environment :development do
    # See: https://guides.hanamirb.org/projects/logging
    logger level: :debug
  end

  environment :production do
    logger level: :info, formatter: :json, filter: []

    mailer do
      delivery :smtp, address: ENV.fetch('SMTP_HOST'), port: ENV.fetch('SMTP_PORT')
    end
  end
end
END

      project_module = Hanami::Utils::String.new(project).classify
      #
      # lib/<project>.rb
      #
      expect("lib/#{project}.rb").to have_file_content <<~END
        module #{project_module}
        end
      END

      #
      # public/.gitkeep
      #
      expect("public/.gitkeep").to be_an_existing_file

      #
      # config/initializers/.gitkeep
      #
      expect("config/initializers/.gitkeep").to be_an_existing_file

      #
      # lib/<project>/entities/.gitkeep
      #
      expect("lib/#{project}/entities/.gitkeep").to be_an_existing_file

      #
      # lib/<project>/mailers/.gitkeep
      #
      expect("lib/#{project}/mailers/.gitkeep").to be_an_existing_file

      #
      # lib/<project>/mailers/templates/.gitkeep
      #
      expect("lib/#{project}/mailers/templates/.gitkeep").to be_an_existing_file

      #
      # spec/<project>/entities/.gitkeep
      #
      expect("spec/#{project}/entities/.gitkeep").to be_an_existing_file

      #
      # spec/<project>/repositories/.gitkeep
      #
      expect("spec/#{project}/repositories/.gitkeep").to be_an_existing_file

      #
      # spec/<project>/mailers/.gitkeep
      #
      expect("spec/#{project}/mailers/.gitkeep").to be_an_existing_file

      #
      # spec/support/.gitkeep
      #
      expect("spec/support/.gitkeep").to be_an_existing_file

      #
      # Rakefile
      #
      expect("Rakefile").to have_file_content <<~END
        require 'rake'
        require 'hanami/rake_tasks'

        begin
          require 'rspec/core/rake_task'
          RSpec::Core::RakeTask.new(:spec)
          task default: :spec
        rescue LoadError
        end
      END

      #
      # spec/spec_helper.rb
      #
      expect("spec/spec_helper.rb").to have_file_content <<~END
        # Require this file for unit tests
        ENV['HANAMI_ENV'] ||= 'test'

        require_relative '../config/environment'
        Hanami.boot
        Hanami::Utils.require!("\#{__dir__}/support")

        # This file was generated by the `rspec --init` command. Conventionally, all
        # specs live under a `spec` directory, which RSpec adds to the `$LOAD_PATH`.
        # The generated `.rspec` file contains `--require spec_helper` which will cause
        # this file to always be loaded, without a need to explicitly require it in any
        # files.
        #
        # Given that it is always loaded, you are encouraged to keep this file as
        # light-weight as possible. Requiring heavyweight dependencies from this file
        # will add to the boot time of your test suite on EVERY test run, even for an
        # individual file that may not need all of that loaded. Instead, consider making
        # a separate helper file that requires the additional dependencies and performs
        # the additional setup, and require it from the spec files that actually need
        # it.
        #
        # The `.rspec` file also contains a few flags that are not defaults but that
        # users commonly want.
        #
        # See http://rubydoc.info/gems/rspec-core/RSpec/Core/Configuration
        RSpec.configure do |config|
          # rspec-expectations config goes here. You can use an alternate
          # assertion/expectation library such as wrong or the stdlib/minitest
          # assertions if you prefer.
          config.expect_with :rspec do |expectations|
            # This option will default to `true` in RSpec 4. It makes the `description`
            # and `failure_message` of custom matchers include text for helper methods
            # defined using `chain`, e.g.:
            #     be_bigger_than(2).and_smaller_than(4).description
            #     # => "be bigger than 2 and smaller than 4"
            # ...rather than:
            #     # => "be bigger than 2"
            expectations.include_chain_clauses_in_custom_matcher_descriptions = true
          end

          # rspec-mocks config goes here. You can use an alternate test double
          # library (such as bogus or mocha) by changing the `mock_with` option here.
          config.mock_with :rspec do |mocks|
            # Prevents you from mocking or stubbing a method that does not exist on
            # a real object. This is generally recommended, and will default to
            # `true` in RSpec 4.
            mocks.verify_partial_doubles = true
          end

        # The settings below are suggested to provide a good initial experience
        # with RSpec, but feel free to customize to your heart's content.
        =begin
          # These two settings work together to allow you to limit a spec run
          # to individual examples or groups you care about by tagging them with
          # `:focus` metadata. When nothing is tagged with `:focus`, all examples
          # get run.
          config.filter_run :focus
          config.run_all_when_everything_filtered = true

          # Allows RSpec to persist some state between runs in order to support
          # the `--only-failures` and `--next-failure` CLI options. We recommend
          # you configure your source control system to ignore this file.
          config.example_status_persistence_file_path = "spec/examples.txt"

          # Limits the available syntax to the non-monkey patched syntax that is
          # recommended. For more details, see:
          #   - http://myronmars.to/n/dev-blog/2012/06/rspecs-new-expectation-syntax
          #   - http://teaisaweso.me/blog/2013/05/27/rspecs-new-message-expectation-syntax/
          #   - http://myronmars.to/n/dev-blog/2014/05/notable-changes-in-rspec-3#new__config_option_to_disable_rspeccore_monkey_patching
          config.disable_monkey_patching!

          # This setting enables warnings. It's recommended, but in many cases may
          # be too noisy due to issues in dependencies.
          config.warnings = false

          # Many RSpec users commonly either run the entire suite or an individual
          # file, and it's useful to allow more verbose output when running an
          # individual spec file.
          if config.files_to_run.one?
            # Use the documentation formatter for detailed output,
            # unless a formatter has already been configured
            # (e.g. via a command-line flag).
            config.default_formatter = 'doc'
          end

          # Print the 10 slowest examples and example groups at the
          # end of the spec run, to help surface which specs are running
          # particularly slow.
          config.profile_examples = 10

          # Run specs in random order to surface order dependencies. If you find an
          # order dependency and want to debug it, you can fix the order by providing
          # the seed, which is printed after each run.
          #     --seed 1234
          config.order = :random

          # Seed global randomization in this process using the `--seed` CLI option.
          # Setting this allows you to use `--seed` to deterministically reproduce
          # test failures related to randomization by passing the same `--seed` value
          # as the one that triggered the failure.
          Kernel.srand config.seed
        =end
        end
      END

      #
      # spec/features_helper.rb
      #
      expect("spec/features_helper.rb").to have_file_content <<~END
        # Require this file for feature tests
        require_relative './spec_helper'

        require 'capybara'
        require 'capybara/rspec'

        RSpec.configure do |config|
          config.include RSpec::FeatureExampleGroup

          config.include Capybara::DSL,           feature: true
          config.include Capybara::RSpecMatchers, feature: true
        end
      END

      #
      # .gitignore
      #
      expect(".gitignore").to have_file_content <<-END
/db/*.sqlite
/public/assets*
/tmp
.env.local
.env.*.local
END

      #
      # apps/web/application.rb
      #
      expect("apps/web/application.rb").to have_file_content <<-END
require 'hanami/helpers'
require 'hanami/assets'

module Web
  class Application < Hanami::Application
    configure do
      ##
      # BASIC
      #

      # Define the root path of this application.
      # All paths specified in this configuration are relative to path below.
      #
      root __dir__

      # Relative load paths where this application will recursively load the
      # code.
      #
      # When you add new directories, remember to add them here.
      #
      load_paths << [
        'controllers',
        'views'
      ]

      # Handle exceptions with HTTP statuses (true) or don't catch them (false).
      # Defaults to true.
      # See: http://www.rubydoc.info/gems/hanami-controller/#Exceptions_management
      #
      # handle_exceptions true

      ##
      # HTTP
      #

      # Routes definitions for this application
      # See: http://www.rubydoc.info/gems/hanami-router#Usage
      #
      routes 'config/routes'

      # URI scheme used by the routing system to generate absolute URLs
      # Defaults to "http"
      #
      # scheme 'https'

      # URI host used by the routing system to generate absolute URLs
      # Defaults to "localhost"
      #
      # host 'example.org'

      # URI port used by the routing system to generate absolute URLs
      # Argument: An object coercible to integer, defaults to 80 if the scheme
      # is http and 443 if it's https
      #
      # This should only be configured if app listens to non-standard ports
      #
      # port 443

      # Enable cookies
      # Argument: boolean to toggle the feature
      #           A Hash with options
      #
      # Options:
      #   :domain   - The domain (String - nil by default, not required)
      #   :path     - Restrict cookies to a relative URI
      #               (String - nil by default)
      #   :max_age  - Cookies expiration expressed in seconds
      #               (Integer - nil by default)
      #   :secure   - Restrict cookies to secure connections
      #               (Boolean - Automatically true when using HTTPS)
      #               See #scheme and #ssl?
      #   :httponly - Prevent JavaScript access (Boolean - true by default)
      #
      # cookies true
      # or
      # cookies max_age: 300

      # Enable sessions
      # Argument: Symbol the Rack session adapter
      #           A Hash with options
      #
      # See: http://www.rubydoc.info/gems/rack/Rack/Session/Cookie
      #
      # sessions :cookie, secret: ENV['WEB_SESSIONS_SECRET']

      # Configure Rack middleware for this application
      #
      # middleware.use Rack::Protection

      # Default format for the requests that don't specify an HTTP_ACCEPT header
      # Argument: A symbol representation of a mime type, defaults to :html
      #
      # default_request_format :html

      # Default format for responses that don't consider the request format
      # Argument: A symbol representation of a mime type, defaults to :html
      #
      # default_response_format :html

      ##
      # TEMPLATES
      #

      # The layout to be used by all views
      #
      layout :application # It will load Web::Views::ApplicationLayout

      # The relative path to templates
      #
      templates 'templates'

      ##
      # ASSETS
      #
      assets do
        # JavaScript compressor
        #
        # Supported engines:
        #
        #   * :builtin
        #   * :uglifier
        #   * :yui
        #   * :closure
        #
        # See: https://guides.hanamirb.org/assets/compressors
        #
        # In order to skip JavaScript compression comment the following line
        javascript_compressor :builtin

        # Stylesheet compressor
        #
        # Supported engines:
        #
        #   * :builtin
        #   * :yui
        #   * :sass
        #
        # See: https://guides.hanamirb.org/assets/compressors
        #
        # In order to skip stylesheet compression comment the following line
        stylesheet_compressor :builtin

        # Specify sources for assets
        #
        sources << [
          'assets'
        ]
      end

      ##
      # SECURITY
      #

      # X-Frame-Options is a HTTP header supported by modern browsers.
      # It determines if a web page can or cannot be included via <frame> and
      # <iframe> tags by untrusted domains.
      #
      # Web applications can send this header to prevent Clickjacking attacks.
      #
      # Read more at:
      #
      #   * https://developer.mozilla.org/en-US/docs/Web/HTTP/X-Frame-Options
      #   * https://www.owasp.org/index.php/Clickjacking
      #
      security.x_frame_options 'DENY'

      # X-Content-Type-Options prevents browsers from interpreting files as
      # something else than declared by the content type in the HTTP headers.
      #
      # Read more at:
      #
      #   * https://www.owasp.org/index.php/OWASP_Secure_Headers_Project#X-Content-Type-Options
      #   * https://msdn.microsoft.com/en-us/library/gg622941%28v=vs.85%29.aspx
      #   * https://blogs.msdn.microsoft.com/ie/2008/09/02/ie8-security-part-vi-beta-2-update
      #
      security.x_content_type_options 'nosniff'

      # X-XSS-Protection is a HTTP header to determine the behavior of the
      # browser in case an XSS attack is detected.
      #
      # Read more at:
      #
      #   * https://www.owasp.org/index.php/Cross-site_Scripting_(XSS)
      #   * https://www.owasp.org/index.php/OWASP_Secure_Headers_Project#X-XSS-Protection
      #
      security.x_xss_protection '1; mode=block'

      # Content-Security-Policy (CSP) is a HTTP header supported by modern
      # browsers. It determines trusted sources of execution for dynamic
      # contents (JavaScript) or other web related assets: stylesheets, images,
      # fonts, plugins, etc.
      #
      # Web applications can send this header to mitigate Cross Site Scripting
      # (XSS) attacks.
      #
      # The default value allows images, scripts, AJAX, fonts and CSS from the
      # same origin, and does not allow any other resources to load (eg object,
      # frame, media, etc).
      #
      # Inline JavaScript is NOT allowed. To enable it, please use:
      # "script-src 'unsafe-inline'".
      #
      # Content Security Policy introduction:
      #
      #  * http://www.html5rocks.com/en/tutorials/security/content-security-policy/
      #  * https://www.owasp.org/index.php/Content_Security_Policy
      #  * https://www.owasp.org/index.php/Cross-site_Scripting_%28XSS%29
      #
      # Inline and eval JavaScript risks:
      #
      #   * http://www.html5rocks.com/en/tutorials/security/content-security-policy/#inline-code-considered-harmful
      #   * http://www.html5rocks.com/en/tutorials/security/content-security-policy/#eval-too
      #
      # Content Security Policy usage:
      #
      #  * http://content-security-policy.com/
      #  * https://developer.mozilla.org/en-US/docs/Web/Security/CSP/Using_Content_Security_Policy
      #
      # Content Security Policy references:
      #
      #  * https://developer.mozilla.org/en-US/docs/Web/Security/CSP/CSP_policy_directives
      #
      security.content_security_policy %{
        form-action 'self';
        frame-ancestors 'self';
        base-uri 'self';
        default-src 'none';
        script-src 'self';
        connect-src 'self';
        img-src 'self' https: data:;
        style-src 'self' 'unsafe-inline' https:;
        font-src 'self';
        object-src 'none';
        plugin-types application/pdf;
        child-src 'self';
        frame-src 'self';
        media-src 'self'
      }

      ##
      # FRAMEWORKS
      #

      # Configure the code that will yield each time Web::Action is included
      # This is useful for sharing common functionality
      #
      # See: http://www.rubydoc.info/gems/hanami-controller#Configuration
      controller.prepare do
        # include MyAuthentication # included in all the actions
        # before :authenticate!    # run an authentication before callback
      end

      # Configure the code that will yield each time Web::View is included
      # This is useful for sharing common functionality
      #
      # See: http://www.rubydoc.info/gems/hanami-view#Configuration
      view.prepare do
        include Hanami::Helpers
        include Web::Assets::Helpers
      end
    end

    ##
    # DEVELOPMENT
    #
    configure :development do
      # Don't handle exceptions, render the stack trace
      handle_exceptions false
    end

    ##
    # TEST
    #
    configure :test do
      # Don't handle exceptions, render the stack trace
      handle_exceptions false
    end

    ##
    # PRODUCTION
    #
    configure :production do
      # scheme 'https'
      # host   'example.org'
      # port   443

      assets do
        # Don't compile static assets in production mode (eg. Sass, ES6)
        #
        # See: http://www.rubydoc.info/gems/hanami-assets#Configuration
        compile false

        # Use fingerprint file name for asset paths
        #
        # See: https://guides.hanamirb.org/assets/overview
        fingerprint true

        # Content Delivery Network (CDN)
        #
        # See: https://guides.hanamirb.org/assets/content-delivery-network
        #
        # scheme 'https'
        # host   'cdn.example.org'
        # port   443

        # Subresource Integrity
        #
        # See: https://guides.hanamirb.org/assets/content-delivery-network/#subresource-integrity
        subresource_integrity :sha256
      end
    end
  end
end
END

      #
      # apps/web/config/routes.rb
      #
      expect("apps/web/config/routes.rb").to have_file_content <<-END
# Configure your routes here
# See: https://guides.hanamirb.org/routing/overview
#
# Example:
# get '/hello', to: ->(env) { [200, {}, ['Hello from Hanami!']] }
END

      #
      # apps/web/views/application_layout.rb
      #
      expect("apps/web/views/application_layout.rb").to have_file_content <<~END
        module Web
          module Views
            class ApplicationLayout
              include Web::Layout
            end
          end
        end
      END

      #
      # apps/web/templates/application.html.erb
      #
      expect("apps/web/templates/application.html.erb").to have_file_content <<~END
        <!DOCTYPE html>
        <html>
          <head>
            <title>Web</title>
            <%= favicon %>
          </head>
          <body>
            <%= yield %>
          </body>
        </html>
      END

      #
      # apps/web/assets/favicon.ico
      #
      expect("apps/web/assets/favicon.ico").to be_an_existing_file

      #
      # apps/web/controllers/.gitkeep
      #
      expect("apps/web/controllers/.gitkeep").to be_an_existing_file

      #
      # apps/web/assets/images/.gitkeep
      #
      expect("apps/web/assets/images/.gitkeep").to be_an_existing_file

      #
      # apps/web/assets/javascripts/.gitkeep
      #
      expect("apps/web/assets/javascripts/.gitkeep").to be_an_existing_file

      #
      # apps/web/assets/stylesheets/.gitkeep
      #
      expect("apps/web/assets/stylesheets/.gitkeep").to be_an_existing_file

      #
      # spec/web/features/.gitkeep
      #
      expect("spec/web/features/.gitkeep").to be_an_existing_file

      #
      # spec/web/controllers/.gitkeep
      #
      expect("spec/web/controllers/.gitkeep").to be_an_existing_file
    end
  end

  context "with underscored project name" do
    it_behaves_like "a new project" do
      let(:input) { "cool_name" }
    end
  end

  context "with dashed project name" do
    it_behaves_like "a new project" do
      let(:input) { "awesome-project" }
    end
  end

  context "with camel case project name" do
    it_behaves_like "a new project" do
      let(:input) { "CaMElCaSE" }
    end
  end

  context "with dot as project name" do
    before do
      root.mkpath
    end

    let(:root) { Pathname.new(Dir.pwd).join("tmp", "aruba", dir) }
    let(:project) { "terrific_product" }
    let(:dir) { "terrific product" }

    it "generates project" do
      cd(dir) do
        run_cmd "hanami new ."
      end

      [
        "create  lib/#{project}.rb",
        "create  lib/#{project}/entities/.gitkeep",
        "create  lib/#{project}/repositories/.gitkeep",
        "create  lib/#{project}/mailers/.gitkeep",
        "create  lib/#{project}/mailers/templates/.gitkeep",
        "create  spec/#{project}/entities/.gitkeep",
        "create  spec/#{project}/repositories/.gitkeep",
        "create  spec/#{project}/mailers/.gitkeep"
      ].each do |output|
        expect(all_output).to match(/#{output}/)
      end

      within_project_directory(dir) do
        #
        # .hanamirc
        #
        expect(".hanamirc").to have_file_content %r{project=#{project}}
      end
    end
  end

  context "with missing name" do
    it "fails" do
      output = <<~OUT
        ERROR: "hanami new" was called with no arguments
        Usage: "hanami new PROJECT"
      OUT

      run_cmd "hanami new", output, exit_status: 1
    end
  end

  it 'prints help message' do
    output = <<-OUT
Command:
  hanami new

Usage:
  hanami new PROJECT

Description:
  Generate a new Hanami project

Arguments:
  PROJECT             	# REQUIRED The project name

Options:
  --database=VALUE, -d VALUE      	# Database (mysql/mysql2/postgresql/postgres/sqlite/sqlite3), default: "sqlite"
  --application-name=VALUE        	# App name, default: "web"
  --application-base-url=VALUE    	# App base URL, default: "/"
  --template=VALUE                	# Template engine (erb/haml/slim), default: "erb"
  --test=VALUE                    	# Project testing framework (rspec/minitest), default: "rspec"
  --[no-]hanami-head              	# Use Hanami HEAD (true/false), default: false
  --help, -h                      	# Print this help

Examples:
  hanami new bookshelf                     # Basic usage
  hanami new bookshelf --test=rspec        # Setup RSpec testing framework
  hanami new bookshelf --database=postgres # Setup Postgres database
  hanami new bookshelf --template=slim     # Setup Slim template engine
  hanami new bookshelf --hanami-head       # Use Hanami HEAD
OUT

    run_cmd 'hanami new --help', output
  end

  private

  def default_git_branch
    result = `git config --list`.scan(/init\.defaultBranch\=[[:alpha:]]*/i).first

    branch = if result.nil?
               "(main|master)"
             else
               result.split("=").last
             end

    /On branch #{branch}/
  end
end<|MERGE_RESOLUTION|>--- conflicted
+++ resolved
@@ -183,13 +183,8 @@
       #
       # config.ru
       #
-<<<<<<< HEAD
-      expect("config.ru").to have_file_content <<~END
-        require './config/environment'
-=======
       expect('config.ru').to have_file_content <<-END
-require_relative 'config/environment'
->>>>>>> 96e391cb
+        require_relative 'config/environment'
 
         run Hanami.app
       END
@@ -206,56 +201,56 @@
       # config/environment.rb
       #
       expect('config/environment.rb').to have_file_content <<-END
-require 'bundler/setup'
-require 'hanami/setup'
-require 'hanami/model'
-require_relative '../lib/#{project}'
-require_relative '../apps/web/application'
-
-Hanami.configure do
-  mount Web::Application, at: '/'
-
-  model do
-    ##
-    # Database adapter
-    #
-    # Available options:
-    #
-    #  * SQL adapter
-    #    adapter :sql, 'sqlite://db/#{project}_development.sqlite3'
-    #    adapter :sql, 'postgresql://localhost/#{project}_development'
-    #    adapter :sql, 'mysql://localhost/#{project}_development'
-    #
-    adapter :sql, ENV.fetch('DATABASE_URL')
-
-    ##
-    # Migrations
-    #
-    migrations 'db/migrations'
-    schema     'db/schema.sql'
-  end
-
-  mailer do
-    root 'lib/#{project}/mailers'
-
-    # See https://guides.hanamirb.org/mailers/delivery
-    delivery :test
-  end
-
-  environment :development do
-    # See: https://guides.hanamirb.org/projects/logging
-    logger level: :debug
-  end
-
-  environment :production do
-    logger level: :info, formatter: :json, filter: []
-
-    mailer do
-      delivery :smtp, address: ENV.fetch('SMTP_HOST'), port: ENV.fetch('SMTP_PORT')
-    end
-  end
-end
-END
+        require 'bundler/setup'
+        require 'hanami/setup'
+        require 'hanami/model'
+        require_relative '../lib/#{project}'
+        require_relative '../apps/web/application'
+
+        Hanami.configure do
+          mount Web::Application, at: '/'
+
+          model do
+            ##
+            # Database adapter
+            #
+            # Available options:
+            #
+            #  * SQL adapter
+            #    adapter :sql, 'sqlite://db/#{project}_development.sqlite3'
+            #    adapter :sql, 'postgresql://localhost/#{project}_development'
+            #    adapter :sql, 'mysql://localhost/#{project}_development'
+            #
+            adapter :sql, ENV.fetch('DATABASE_URL')
+
+            ##
+            # Migrations
+            #
+            migrations 'db/migrations'
+            schema     'db/schema.sql'
+          end
+
+          mailer do
+            root 'lib/#{project}/mailers'
+
+            # See https://guides.hanamirb.org/mailers/delivery
+            delivery :test
+          end
+
+          environment :development do
+            # See: https://guides.hanamirb.org/projects/logging
+            logger level: :debug
+          end
+
+          environment :production do
+            logger level: :info, formatter: :json, filter: []
+
+            mailer do
+              delivery :smtp, address: ENV.fetch('SMTP_HOST'), port: ENV.fetch('SMTP_PORT')
+            end
+          end
+        end
+      END
 
       project_module = Hanami::Utils::String.new(project).classify
       #
