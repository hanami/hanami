--- conflicted
+++ resolved
@@ -59,11 +59,7 @@
         project=#{project}
         test=minitest
         template=erb
-<<<<<<< HEAD
-END
-=======
-      END
->>>>>>> 3e1169b8
+      END
 
       #
       # .env.development
@@ -118,11 +114,7 @@
         ```
         
         Explore Hanami [guides](http://hanamirb.org/guides/), [API docs](http://docs.hanamirb.org/#{Hanami::VERSION}/), or jump in [chat](http://chat.hanamirb.org) for help. Enjoy! 🌸
-<<<<<<< HEAD
-END
-=======
-      END
->>>>>>> 3e1169b8
+      END
 
       #
       # Gemfile
@@ -155,11 +147,7 @@
           group :production do
             # gem 'puma'
           end
-<<<<<<< HEAD
-END
-=======
         END
->>>>>>> 3e1169b8
       end
 
       if Platform.match?(engine: :jruby)
@@ -184,11 +172,7 @@
           group :production do
             # gem 'puma'
           end
-<<<<<<< HEAD
-END
-=======
         END
->>>>>>> 3e1169b8
       end
 
       #
@@ -198,11 +182,7 @@
         require './config/environment'
         
         run Hanami.app
-<<<<<<< HEAD
-END
-=======
-      END
->>>>>>> 3e1169b8
+      END
 
       #
       # config/boot.rb
@@ -210,11 +190,7 @@
       expect('config/boot.rb').to have_file_content <<~END
         require_relative './environment'
         Hanami.boot
-<<<<<<< HEAD
-END
-=======
-      END
->>>>>>> 3e1169b8
+      END
 
       #
       # config/environment.rb
@@ -269,11 +245,7 @@
             end
           end
         end
-<<<<<<< HEAD
-END
-=======
-      END
->>>>>>> 3e1169b8
+      END
 
       project_module = Hanami::Utils::String.new(project).classify
       #
@@ -282,11 +254,7 @@
       expect("lib/#{project}.rb").to have_file_content <<~END
         module #{project_module}
         end
-<<<<<<< HEAD
-END
-=======
-      END
->>>>>>> 3e1169b8
+      END
 
       #
       # public/.gitkeep
@@ -349,11 +317,7 @@
         
         task default: :test
         task spec: :test
-<<<<<<< HEAD
-END
-=======
-      END
->>>>>>> 3e1169b8
+      END
 
       #
       # spec/spec_helper.rb
@@ -366,11 +330,7 @@
         require 'minitest/autorun'
         
         Hanami.boot
-<<<<<<< HEAD
-END
-=======
-      END
->>>>>>> 3e1169b8
+      END
 
       #
       # spec/features_helper.rb
@@ -387,11 +347,7 @@
         class MiniTest::Spec
           include Capybara::DSL
         end
-<<<<<<< HEAD
-END
-=======
-      END
->>>>>>> 3e1169b8
+      END
 
       #
       # .gitignore
@@ -400,11 +356,7 @@
         /db/*.sqlite
         /public/assets*
         /tmp
-<<<<<<< HEAD
-END
-=======
-      END
->>>>>>> 3e1169b8
+      END
 
       #
       # apps/web/application.rb
@@ -736,11 +688,7 @@
             end
           end
         end
-<<<<<<< HEAD
-END
-=======
-      END
->>>>>>> 3e1169b8
+      END
 
       #
       # apps/web/config/routes.rb
@@ -751,11 +699,7 @@
         #
         # Example:
         # get '/hello', to: ->(env) { [200, {}, ['Hello from Hanami!']] }
-<<<<<<< HEAD
-END
-=======
-      END
->>>>>>> 3e1169b8
+      END
 
       #
       # apps/web/views/application_layout.rb
@@ -768,11 +712,7 @@
             end
           end
         end
-<<<<<<< HEAD
-END
-=======
-      END
->>>>>>> 3e1169b8
+      END
 
       #
       # apps/web/templates/application.html.erb
@@ -788,11 +728,7 @@
             <%= yield %>
           </body>
         </html>
-<<<<<<< HEAD
-END
-=======
-      END
->>>>>>> 3e1169b8
+      END
 
       #
       # apps/web/assets/favicon.ico
@@ -889,11 +825,7 @@
         hanami new bookshelf --database=postgres # Setup Postgres database
         hanami new bookshelf --template=slim     # Setup Slim template engine
         hanami new bookshelf --hanami-head       # Use Hanami HEAD
-<<<<<<< HEAD
-OUT
-=======
     OUT
->>>>>>> 3e1169b8
 
     run_command 'hanami new --help', output
   end
