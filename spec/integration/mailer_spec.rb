--- conflicted
+++ resolved
@@ -1,10 +1,5 @@
-<<<<<<< HEAD
-RSpec.describe "Mailer", type: :cli do
+RSpec.describe "Mailer", type: :integration do
   xit "use a mailer" do
-=======
-RSpec.describe "Mailer", type: :integration do
-  it "use a mailer" do
->>>>>>> 6d38d034
     with_project do
       generate "mailer welcome"
       write "lib/bookshelf/mailers/default_user.rb", <<-EOF
