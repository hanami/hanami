--- conflicted
+++ resolved
@@ -23,11 +23,7 @@
             end
           end
         end
-<<<<<<< HEAD
-EOF
-=======
       EOF
->>>>>>> 3e1169b8
 
       server do
         get '/'
@@ -61,11 +57,7 @@
           end
         end
       end
-<<<<<<< HEAD
-EOF
-=======
     EOF
->>>>>>> 3e1169b8
 
     write "apps/web/middleware/custom.rb", <<~EOF
       module Web
@@ -85,10 +77,6 @@
           end
         end
       end
-<<<<<<< HEAD
-EOF
-=======
     EOF
->>>>>>> 3e1169b8
   end
 end