--- conflicted
+++ resolved
@@ -39,11 +39,7 @@
           end
         end
       end
-<<<<<<< HEAD
-EOF
-=======
     EOF
->>>>>>> 3e1169b8
   end
 
   def enable_json_body_parser
