--- conflicted
+++ resolved
@@ -1,10 +1,5 @@
-<<<<<<< HEAD
-RSpec.describe "body parsers", type: :cli do
+RSpec.describe "body parsers", type: :integration do
   xit "parses JSON payload for non-GET requests" do
-=======
-RSpec.describe "body parsers", type: :integration do
-  it "parses JSON payload for non-GET requests" do
->>>>>>> 6d38d034
     with_project do
       generate_action
       enable_json_body_parser
