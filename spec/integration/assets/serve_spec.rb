--- conflicted
+++ resolved
@@ -5,11 +5,7 @@
     it "compiles and serves assets in development mode" do
       project = "bookshelf_serve_assets"
 
-<<<<<<< HEAD
-      with_project(project, gems: ["sass"]) do
-=======
       with_project(project, gems: ['sassc']) do
->>>>>>> 7bae3d8a
         generate "action web home#index --url=/"
 
         write "apps/web/assets/javascripts/application.css.sass", <<~EOF
