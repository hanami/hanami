RSpec.describe "assets", type: :cli do
  describe "serve" do
    it "compiles and serves assets in development mode" do
      project = "bookshelf_serve_assets"

      with_project(project, gems: ['sass']) do
        generate "action web home#index --url=/"

        write "apps/web/assets/javascripts/application.css.sass", <<~EOF
          $font-family: Helvetica, sans-serif
          
          body
            font: 100% $font-family
<<<<<<< HEAD
EOF
=======
        EOF
>>>>>>> 3e1169b8
        rewrite "apps/web/templates/application.html.erb", <<~EOF
          <!DOCTYPE html>
          <html>
            <head>
              <title>Web</title>
              <%= favicon %>
              <%= stylesheet 'application' %>
            </head>
            <body>
              <%= yield %>
            </body>
          </html>
<<<<<<< HEAD
EOF
=======
        EOF
>>>>>>> 3e1169b8

        server do
          visit '/'
          expect(page.body).to include(%(<link href="/assets/application.css" type="text/css" rel="stylesheet">))

          visit '/assets/application.css'
          expect(page.body).to include(%(body {\n  font: 100% Helvetica, sans-serif; }\n))
        end
      end
    end

    it "serve assets with prefixes" do
      with_project do
        generate "action web home#index --url=/"

        replace(
          "apps/web/application.rb",
          "# Specify sources for assets",
          "prefix '/library/assets'\n# Specify sources for assets"
        )

        replace(
          "apps/web/config/routes.rb",
          "/",
          "namespace :library { get '/', to: 'home#index' }"
        )

        write "apps/web/assets/javascripts/application.js", <<~EOF
          console.log('test');
<<<<<<< HEAD
EOF
=======
        EOF
>>>>>>> 3e1169b8

        hanami "assets precompile"

        server do
          visit "/library/assets/application.js"
          expect(page).to have_content("console.log('test');")
        end
      end
    end
  end
end<|MERGE_RESOLUTION|>--- conflicted
+++ resolved
@@ -11,11 +11,7 @@
           
           body
             font: 100% $font-family
-<<<<<<< HEAD
-EOF
-=======
         EOF
->>>>>>> 3e1169b8
         rewrite "apps/web/templates/application.html.erb", <<~EOF
           <!DOCTYPE html>
           <html>
@@ -28,11 +24,7 @@
               <%= yield %>
             </body>
           </html>
-<<<<<<< HEAD
-EOF
-=======
         EOF
->>>>>>> 3e1169b8
 
         server do
           visit '/'
@@ -62,11 +54,7 @@
 
         write "apps/web/assets/javascripts/application.js", <<~EOF
           console.log('test');
-<<<<<<< HEAD
-EOF
-=======
         EOF
->>>>>>> 3e1169b8
 
         hanami "assets precompile"
 
