--- conflicted
+++ resolved
@@ -21,11 +21,7 @@
               BookRepository.new.all.to_a.must_equal []
             end
           end
-<<<<<<< HEAD
-EOF
-=======
         EOF
->>>>>>> 3e1169b8
 
         bundle_exec "rake"
         expect(out).to include("2 runs, 3 assertions, 0 failures, 0 errors, 0 skips")
