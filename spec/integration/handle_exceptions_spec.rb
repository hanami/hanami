RSpec.describe "handle exceptions", type: :cli do
  it "doesn't handle exceptions in development mode" do
    with_project do
      generate_action

      server do
        get '/books/1'

        expect(last_response.status).to eq(500)
      end
    end
  end

  it "doesn't handle exceptions in test mode" do
    with_project do
      generate_action

      RSpec::Support::Env['HANAMI_ENV'] = 'test'

      server do
        get '/books/1'

        expect(last_response.status).to eq(500)
      end
    end
  end

  it "handles exceptions in production mode" do
    with_project do
      generate_action

      RSpec::Support::Env['HANAMI_ENV']   = 'production'
      RSpec::Support::Env['DATABASE_URL'] = "sqlite://#{Pathname.new('db').join('bookshelf.sqlite')}"

      server do
        get '/books/1'

        expect(last_response.status).to eq(400)
      end
    end
  end

  private

  def generate_action # rubocop:disable Metrics/MethodLength
    generate "action web books#show --url=/books/:id"

    rewrite "apps/web/controllers/books/show.rb", <<~EOF
      module Web::Controllers::Books
        class Show
          include Web::Action
          handle_exception ArgumentError => 400
      
          def call(params)
            raise ArgumentError.new("oh nooooo")
          end
        end
      end
<<<<<<< HEAD
EOF
=======
    EOF
>>>>>>> 3e1169b8
  end
end<|MERGE_RESOLUTION|>--- conflicted
+++ resolved
@@ -56,10 +56,6 @@
           end
         end
       end
-<<<<<<< HEAD
-EOF
-=======
     EOF
->>>>>>> 3e1169b8
   end
 end