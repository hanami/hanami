--- conflicted
+++ resolved
@@ -29,16 +29,7 @@
     it "it returns the expected status" do
       with_project do
         generate_action
-
-<<<<<<< HEAD
-      RSpec::Support::Env['HANAMI_ENV']   = 'production'
-      RSpec::Support::Env['DATABASE_URL'] = "sqlite://#{Pathname.new('db').join('bookshelf.sqlite')}"
-      RSpec::Support::Env['SMTP_HOST']    = 'localhost'
-      RSpec::Support::Env['SMTP_PORT']    = '25'
-=======
-        RSpec::Support::Env['HANAMI_ENV']   = 'production'
-        RSpec::Support::Env['DATABASE_URL'] = "sqlite://#{Pathname.new('db').join('bookshelf.sqlite')}"
->>>>>>> a7996251
+        setup_production_env
 
         server do
           get '/books/1'
@@ -61,8 +52,7 @@
             This is a custom template for 500 error
           EOF
 
-          RSpec::Support::Env['HANAMI_ENV']   = 'production'
-          RSpec::Support::Env['DATABASE_URL'] = "sqlite://#{Pathname.new('db').join('bookshelf.sqlite')}"
+          setup_production_env
 
           server do
             get '/books/1'
@@ -81,8 +71,7 @@
             <%= raise ArgumentError.new("oh nooooo") %>
           EOF
 
-          RSpec::Support::Env['HANAMI_ENV']   = 'production'
-          RSpec::Support::Env['DATABASE_URL'] = "sqlite://#{Pathname.new('db').join('bookshelf.sqlite')}"
+          setup_production_env
 
           server do
             get '/books/1'
@@ -106,8 +95,7 @@
             This is a custom template for 500 error
           EOF
 
-          RSpec::Support::Env['HANAMI_ENV']   = 'production'
-          RSpec::Support::Env['DATABASE_URL'] = "sqlite://#{Pathname.new('db').join('bookshelf.sqlite')}"
+          setup_production_env
 
           server do
             get '/books/1'
@@ -145,8 +133,7 @@
             This is a custom template for 500 error
           EOF
 
-          RSpec::Support::Env['HANAMI_ENV']   = 'production'
-          RSpec::Support::Env['DATABASE_URL'] = "sqlite://#{Pathname.new('db').join('bookshelf.sqlite')}"
+          setup_production_env
 
           server do
             get '/books/1'
@@ -177,8 +164,7 @@
             <%= header %>
           EOF
 
-          RSpec::Support::Env['HANAMI_ENV']   = 'production'
-          RSpec::Support::Env['DATABASE_URL'] = "sqlite://#{Pathname.new('db').join('bookshelf.sqlite')}"
+          setup_production_env
 
           server do
             get '/books/1'
@@ -214,8 +200,7 @@
             This is a custom template for 500 error
           EOF
 
-          RSpec::Support::Env['HANAMI_ENV']   = 'production'
-          RSpec::Support::Env['DATABASE_URL'] = "sqlite://#{Pathname.new('db').join('bookshelf.sqlite')}"
+          setup_production_env
 
           server do
             get '/books/1'
@@ -247,4 +232,11 @@
 end
 EOF
   end
+
+  def setup_production_env
+    RSpec::Support::Env['HANAMI_ENV']   = 'production'
+    RSpec::Support::Env['DATABASE_URL'] = "sqlite://#{Pathname.new('db').join('bookshelf.sqlite')}"
+    RSpec::Support::Env['SMTP_HOST']    = 'localhost'
+    RSpec::Support::Env['SMTP_PORT']    = '25'
+  end
 end