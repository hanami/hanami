RSpec.describe "Unsafe send file", type: :cli do
  it "sends file from the public directory" do
    with_project do
      write "public/static.txt", "Static file"
      generate "action web home#index --url=/"
      rewrite "apps/web/controllers/home/index.rb", <<~EOF
        module Web::Controllers::Home
          class Index
            include Web::Action
        
            def call(params)
              unsafe_send_file "public/static.txt"
            end
          end
        end
<<<<<<< HEAD
EOF
=======
      EOF
>>>>>>> 3e1169b8

      server do
        get '/'

        expect(last_response.status).to eq(200)
        expect(last_response.body).to   include("Static file")
      end
    end
  end

  it "sends file outside of the public directory" do
    with_project do
      generate "action web home#index --url=/"
      rewrite "apps/web/controllers/home/index.rb", <<~EOF
        module Web::Controllers::Home
          class Index
            include Web::Action
        
            def call(params)
              unsafe_send_file __FILE__
            end
          end
        end
<<<<<<< HEAD
EOF
=======
      EOF
>>>>>>> 3e1169b8

      server do
        get '/'

        expect(last_response.status).to eq(200)
        expect(last_response.body).to   include("Web::Controllers::Home")
      end
    end
  end
end<|MERGE_RESOLUTION|>--- conflicted
+++ resolved
@@ -13,11 +13,7 @@
             end
           end
         end
-<<<<<<< HEAD
-EOF
-=======
       EOF
->>>>>>> 3e1169b8
 
       server do
         get '/'
@@ -41,11 +37,7 @@
             end
           end
         end
-<<<<<<< HEAD
-EOF
-=======
       EOF
->>>>>>> 3e1169b8
 
       server do
         get '/'
