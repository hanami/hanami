--- conflicted
+++ resolved
@@ -1,10 +1,5 @@
-<<<<<<< HEAD
-RSpec.describe "CSRF protection", type: :cli do
+RSpec.describe "CSRF protection", type: :integration do
   xit "protects POST endpoints from invalid token" do
-=======
-RSpec.describe "CSRF protection", type: :integration do
-  it "protects POST endpoints from invalid token" do
->>>>>>> 6d38d034
     with_project do
       generate "action web books#create --url=/books --method=POST"
       replace "apps/web/application.rb", "# sessions :cookie, secret: ENV['WEB_SESSIONS_SECRET']", "sessions :cookie, secret: ENV['WEB_SESSIONS_SECRET']"
