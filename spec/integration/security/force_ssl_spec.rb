<<<<<<< HEAD
RSpec.describe "force SSL", type: :cli do
  xit "forces SSL" do
=======
RSpec.describe "force SSL", type: :integration do
  it "forces SSL" do
>>>>>>> 6d38d034
    project = "bookshelf_force_ssl"

    with_project(project, server: :puma) do
      generate "action web home#index --url=/"

      replace "apps/web/application.rb", "# force_ssl true", "force_ssl true"

      RSpec::Support::Env['HANAMI_ENV']   = 'production'
      RSpec::Support::Env['DATABASE_URL'] = "sqlite://#{Pathname.new('db').join('bookshelf.sqlite')}"
      RSpec::Support::Env['SMTP_HOST']    = 'localhost'
      RSpec::Support::Env['SMTP_PORT']    = '25'

      # key  = Pathname.new(__dir__).join("..", "fixtures", "openssl", "server.key").realpath
      # cert = Pathname.new(__dir__).join("..", "fixtures", "openssl", "server.crt").realpath

      # bundle_exec "puma -b 'ssl://127.0.0.1:2300?key=#{key}&cert=#{cert}'" do
      server do
        # FIXME: I know, it's lame how I solved this problem, but I can't get Excon to do SSL handshake
        expect do
          get '/'
        end.to raise_error(Excon::Error::Socket)
      end
    end
  end
end<|MERGE_RESOLUTION|>--- conflicted
+++ resolved
@@ -1,10 +1,5 @@
-<<<<<<< HEAD
-RSpec.describe "force SSL", type: :cli do
+RSpec.describe "force SSL", type: :integration do
   xit "forces SSL" do
-=======
-RSpec.describe "force SSL", type: :integration do
-  it "forces SSL" do
->>>>>>> 6d38d034
     project = "bookshelf_force_ssl"
 
     with_project(project, server: :puma) do
