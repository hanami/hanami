RSpec.describe "Streaming", type: :cli do
  xit "streams the body" do
    with_project do
      generate "action web home#index --url=/"

      # Require Rack::Chunked
      unshift "apps/web/application.rb", "require 'rack/chunked'"

      # Mount middleware
      replace "apps/web/application.rb", "# middleware.use", "middleware.use ::Rack::Chunked"
      replace "apps/web/application.rb", "controller.prepare do", "controller.format text: 'text/plain'\ncontroller.prepare do"

      rewrite "apps/web/controllers/home/index.rb", <<~EOF
        module Web::Controllers::Home
          class Index
            include Web::Action
        
            def call(params)
              self.format = :text
              self.body = Enumerator.new do |y|
                %w(one two three).each { |s| y << s }
              end
            end
          end
        end
<<<<<<< HEAD
EOF
=======
      EOF
>>>>>>> 3e1169b8

      server do
        get '/', {}, 'HTTP_VERSION' => 'HTTP/1.1'

        expect(last_response.headers).to_not have_key('Content-Length')
        expect(last_response.headers['Transfer-Encoding']).to eq("chunked")

        expect(last_response.status).to eq(200)
        expect(last_response.body).to   eq("3\r\none\r\n3\r\ntwo\r\n5\r\nthree\r\n0\r\n\r\n")
      end
    end
  end
end<|MERGE_RESOLUTION|>--- conflicted
+++ resolved
@@ -23,11 +23,7 @@
             end
           end
         end
-<<<<<<< HEAD
-EOF
-=======
       EOF
->>>>>>> 3e1169b8
 
       server do
         get '/', {}, 'HTTP_VERSION' => 'HTTP/1.1'
